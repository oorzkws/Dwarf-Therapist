--- conflicted
+++ resolved
@@ -1,101 +1,96 @@
-/*
-Dwarf Therapist
-Copyright (c) 2009 Trey Stout (chmod)
-
-Permission is hereby granted, free of charge, to any person obtaining a copy
-of this software and associated documentation files (the "Software"), to deal
-in the Software without restriction, including without limitation the rights
-to use, copy, modify, merge, publish, distribute, sublicense, and/or sell
-copies of the Software, and to permit persons to whom the Software is
-furnished to do so, subject to the following conditions:
-
-The above copyright notice and this permission notice shall be included in
-all copies or substantial portions of the Software.
-
-THE SOFTWARE IS PROVIDED "AS IS", WITHOUT WARRANTY OF ANY KIND, EXPRESS OR
-IMPLIED, INCLUDING BUT NOT LIMITED TO THE WARRANTIES OF MERCHANTABILITY,
-FITNESS FOR A PARTICULAR PURPOSE AND NONINFRINGEMENT. IN NO EVENT SHALL THE
-AUTHORS OR COPYRIGHT HOLDERS BE LIABLE FOR ANY CLAIM, DAMAGES OR OTHER
-LIABILITY, WHETHER IN AN ACTION OF CONTRACT, TORT OR OTHERWISE, ARISING FROM,
-OUT OF OR IN CONNECTION WITH THE SOFTWARE OR THE USE OR OTHER DEALINGS IN
-THE SOFTWARE.
-*/
-#include "laborcolumn.h"
-#include "columntypes.h"
-#include "dwarfmodel.h"
-#include "dwarf.h"
-#include "viewcolumnset.h"
-#include "dwarftherapist.h"
-#include "dfinstance.h"
-#include "viewmanager.h"
-<<<<<<< HEAD
-#include "skill.h"
-#include "labor.h"
-#include "dtstandarditem.h"
-=======
->>>>>>> 00101393
-
-LaborColumn::LaborColumn(QString title, int labor_id, int skill_id, ViewColumnSet *set, QObject *parent)
-    : SkillColumn(title, -1, set, parent, CT_LABOR)
-    , m_labor_id(labor_id)
-    , m_skill_id(skill_id)
-{
-    connect(DT,SIGNAL(labor_counts_updated()), this, SLOT(update_count()));
-    m_current_sort = ViewManager::get_default_col_sort(CT_LABOR);
-}
-
-LaborColumn::LaborColumn(QSettings &s, ViewColumnSet *set, QObject *parent)
-    : SkillColumn(s, set, parent)
-    , m_labor_id(s.value("labor_id", -1).toInt())
-    , m_skill_id(s.value("skill_id", -1).toInt())
-{
-    connect(DT,SIGNAL(labor_counts_updated()), this, SLOT(update_count()));
-    m_current_sort = ViewManager::get_default_col_sort(CT_LABOR);
-}
-
-LaborColumn::LaborColumn(const LaborColumn &to_copy)
-    : SkillColumn(to_copy)
-    , m_labor_id(to_copy.m_labor_id)
-    , m_skill_id(to_copy.m_skill_id)
-{
-    connect(DT,SIGNAL(labor_counts_updated()), this, SLOT(update_count()));
-    m_sortable_types = to_copy.m_sortable_types;
-}
-
-QStandardItem *LaborColumn::build_cell(Dwarf *d) {
-    QStandardItem *item = init_cell(d);
-    m_sort_val = 0;
-
-    if(d->labor_enabled(m_labor_id))
-        item->setData(1000, DwarfModel::DR_BASE_SORT);
-
-    item->setData(CT_LABOR, DwarfModel::DR_COL_TYPE);
-    item->setData(d->get_skill_level(m_skill_id,false,true), DwarfModel::DR_RATING); //interpolated level
-    item->setData(d->get_skill_level(m_skill_id), DwarfModel::DR_DISPLAY_RATING); //level rounded down
-    item->setData(m_labor_id, DwarfModel::DR_LABOR_ID);
-    item->setData(m_set->name(), DwarfModel::DR_SET_NAME);
-    set_export_role(DwarfModel::DR_RATING);
-
-    refresh_sort(d, m_current_sort);
-    build_tooltip(d, DT->user_settings()->value(QString("options/show_roles_in_labor"), true).toBool());
-
-    return item;
-}
-
-QStandardItem *LaborColumn::build_aggregate(const QString &group_name, const QVector<Dwarf*> &dwarves) {
-    Q_UNUSED(dwarves);
-    QStandardItem *item = init_aggregate(group_name);
-    item->setData(CT_LABOR, DwarfModel::DR_COL_TYPE);
-    item->setData(m_labor_id, DwarfModel::DR_LABOR_ID);
-    return item;
-}
-
-void LaborColumn::write_to_ini(QSettings &s) {
-    ViewColumn::write_to_ini(s);
-    s.setValue("skill_id", m_skill_id);
-    s.setValue("labor_id", m_labor_id);
-}
-
-void LaborColumn::update_count(){
-    m_count = DT->get_DFInstance()->get_labor_count(m_labor_id);
-}
+/*
+Dwarf Therapist
+Copyright (c) 2009 Trey Stout (chmod)
+
+Permission is hereby granted, free of charge, to any person obtaining a copy
+of this software and associated documentation files (the "Software"), to deal
+in the Software without restriction, including without limitation the rights
+to use, copy, modify, merge, publish, distribute, sublicense, and/or sell
+copies of the Software, and to permit persons to whom the Software is
+furnished to do so, subject to the following conditions:
+
+The above copyright notice and this permission notice shall be included in
+all copies or substantial portions of the Software.
+
+THE SOFTWARE IS PROVIDED "AS IS", WITHOUT WARRANTY OF ANY KIND, EXPRESS OR
+IMPLIED, INCLUDING BUT NOT LIMITED TO THE WARRANTIES OF MERCHANTABILITY,
+FITNESS FOR A PARTICULAR PURPOSE AND NONINFRINGEMENT. IN NO EVENT SHALL THE
+AUTHORS OR COPYRIGHT HOLDERS BE LIABLE FOR ANY CLAIM, DAMAGES OR OTHER
+LIABILITY, WHETHER IN AN ACTION OF CONTRACT, TORT OR OTHERWISE, ARISING FROM,
+OUT OF OR IN CONNECTION WITH THE SOFTWARE OR THE USE OR OTHER DEALINGS IN
+THE SOFTWARE.
+*/
+#include "laborcolumn.h"
+#include "columntypes.h"
+#include "dwarfmodel.h"
+#include "dwarf.h"
+#include "viewcolumnset.h"
+#include "dwarftherapist.h"
+#include "dfinstance.h"
+#include "viewmanager.h"
+#include "dtstandarditem.h"
+
+LaborColumn::LaborColumn(QString title, int labor_id, int skill_id, ViewColumnSet *set, QObject *parent)
+    : SkillColumn(title, -1, set, parent, CT_LABOR)
+    , m_labor_id(labor_id)
+    , m_skill_id(skill_id)
+{
+    connect(DT,SIGNAL(labor_counts_updated()), this, SLOT(update_count()));
+    m_current_sort = ViewManager::get_default_col_sort(CT_LABOR);
+}
+
+LaborColumn::LaborColumn(QSettings &s, ViewColumnSet *set, QObject *parent)
+    : SkillColumn(s, set, parent)
+    , m_labor_id(s.value("labor_id", -1).toInt())
+    , m_skill_id(s.value("skill_id", -1).toInt())
+{
+    connect(DT,SIGNAL(labor_counts_updated()), this, SLOT(update_count()));
+    m_current_sort = ViewManager::get_default_col_sort(CT_LABOR);
+}
+
+LaborColumn::LaborColumn(const LaborColumn &to_copy)
+    : SkillColumn(to_copy)
+    , m_labor_id(to_copy.m_labor_id)
+    , m_skill_id(to_copy.m_skill_id)
+{
+    connect(DT,SIGNAL(labor_counts_updated()), this, SLOT(update_count()));
+    m_sortable_types = to_copy.m_sortable_types;
+}
+
+QStandardItem *LaborColumn::build_cell(Dwarf *d) {
+    QStandardItem *item = init_cell(d);
+    m_sort_val = 0;
+
+    if(d->labor_enabled(m_labor_id))
+        item->setData(1000, DwarfModel::DR_BASE_SORT);
+
+    item->setData(CT_LABOR, DwarfModel::DR_COL_TYPE);
+    item->setData(d->get_skill_level(m_skill_id,false,true), DwarfModel::DR_RATING); //interpolated level
+    item->setData(d->get_skill_level(m_skill_id), DwarfModel::DR_DISPLAY_RATING); //level rounded down
+    item->setData(m_labor_id, DwarfModel::DR_LABOR_ID);
+    item->setData(m_set->name(), DwarfModel::DR_SET_NAME);
+    set_export_role(DwarfModel::DR_RATING);
+
+    refresh_sort(d, m_current_sort);
+    build_tooltip(d, DT->user_settings()->value(QString("options/show_roles_in_labor"), true).toBool());
+
+    return item;
+}
+
+QStandardItem *LaborColumn::build_aggregate(const QString &group_name, const QVector<Dwarf*> &dwarves) {
+    Q_UNUSED(dwarves);
+    QStandardItem *item = init_aggregate(group_name);
+    item->setData(CT_LABOR, DwarfModel::DR_COL_TYPE);
+    item->setData(m_labor_id, DwarfModel::DR_LABOR_ID);
+    return item;
+}
+
+void LaborColumn::write_to_ini(QSettings &s) {
+    ViewColumn::write_to_ini(s);
+    s.setValue("skill_id", m_skill_id);
+    s.setValue("labor_id", m_labor_id);
+}
+
+void LaborColumn::update_count(){
+    m_count = DT->get_DFInstance()->get_labor_count(m_labor_id);
+}