--- conflicted
+++ resolved
@@ -1,930 +1,926 @@
-/*
-Dwarf Therapist
-Copyright (c) 2009 Trey Stout (chmod)
-
-Permission is hereby granted, free of charge, to any person obtaining a copy
-of this software and associated documentation files (the "Software"), to deal
-in the Software without restriction, including without limitation the rights
-to use, copy, modify, merge, publish, distribute, sublicense, and/or sell
-copies of the Software, and to permit persons to whom the Software is
-furnished to do so, subject to the following conditions:
-
-The above copyright notice and this permission notice shall be included in
-all copies or substantial portions of the Software.
-
-THE SOFTWARE IS PROVIDED "AS IS", WITHOUT WARRANTY OF ANY KIND, EXPRESS OR
-IMPLIED, INCLUDING BUT NOT LIMITED TO THE WARRANTIES OF MERCHANTABILITY,
-FITNESS FOR A PARTICULAR PURPOSE AND NONINFRINGEMENT. IN NO EVENT SHALL THE
-AUTHORS OR COPYRIGHT HOLDERS BE LIABLE FOR ANY CLAIM, DAMAGES OR OTHER
-LIABILITY, WHETHER IN AN ACTION OF CONTRACT, TORT OR OTHERWISE, ARISING FROM,
-OUT OF OR IN CONNECTION WITH THE SOFTWARE OR THE USE OR OTHER DEALINGS IN
-THE SOFTWARE.
-*/
-#include "dfinstance.h"
-#include "dwarfmodel.h"
-#include "dwarf.h"
-#include "skill.h"
-#include "squad.h"
-#include "truncatingfilelogger.h"
-#include "dwarftherapist.h"
-#include "defaultfonts.h"
-
-#include "columntypes.h"
-#include "gridview.h"
-#include "viewcolumnset.h"
-#include "viewcolumn.h"
-#include "laborcolumn.h"
-#include "spacercolumn.h"
-#include "races.h"
-#include "fortressentity.h"
-#include "gamedatareader.h"
-#include "dwarfjob.h"
-#include "unithealth.h"
-#include "customprofession.h"
-<<<<<<< HEAD
-#include "superlaborcolumn.h"
-=======
-#include "defines.h"
-
-#include <QTime>
->>>>>>> 00101393
-
-DwarfModel::DwarfModel(QObject *parent)
-    : QStandardItemModel(parent)
-    , m_df(0)
-    , m_group_by(GB_NOTHING)
-    , m_selected_col(-1)
-    , m_gridview(0x0)
-{
-    connect(DT, SIGNAL(settings_changed()), this, SLOT(read_settings()));
-    read_settings();
-}
-
-DwarfModel::~DwarfModel() {
-    clear_all(false);
-}
-
-void DwarfModel::clear_all(bool clr_pend) {
-    clearing_data = true;
-    if(clr_pend)
-        clear_pending();
-
-    qDeleteAll(m_dwarves);
-    m_dwarves.clear();
-    m_grouped_dwarves.clear();
-
-    if(m_gridview){
-        foreach(ViewColumnSet *set, m_gridview->sets()) {
-            foreach(ViewColumn *col, set->columns()) {
-                col->clear_cells();
-            }
-        }
-    }
-
-    total_row_count = 0;
-    clear();
-
-    clearing_data = false;
-}
-
-void DwarfModel::section_right_clicked(int col) {
-    if (col == m_selected_col) {
-        m_selected_col = -1; // turn off the guides
-    } else {
-        m_selected_col = col;
-    }
-    emit dataChanged(index(0, col), index(rowCount()-1, col));
-}
-
-void DwarfModel::load_dwarves() {
-    // clear id->dwarf map
-    clear_all(false);
-
-    m_df->attach();
-    foreach(Dwarf *d, m_df->load_dwarves()) {
-        m_dwarves[d->id()] = d;
-    }
-    m_df->detach();
-
-    emit units_refreshed();
-}
-
-QList<Squad*> DwarfModel::active_squads(){
-    return m_df->squads();
-}
-Squad* DwarfModel::get_squad(int id){
-    return m_df->get_squad(id);
-}
-
-void DwarfModel::update_header_info(int id, COLUMN_TYPE type){
-    int index = 0;
-    foreach(ViewColumnSet *set, m_gridview->sets()) {
-        foreach(ViewColumn *col, set->columns()) {
-            index ++;
-            if(col->type() == type){
-                if(col->type()==CT_LABOR){
-                    LaborColumn *l = static_cast<LaborColumn*>(col);
-                    if(l->labor_id()==id){
-                        l->update_count(); //tell this column to update it's count
-                        QStandardItem* header = this->horizontalHeaderItem(index);
-                        header->setData(col->bg_color(), Qt::BackgroundColorRole);
-                        header->setData(set->name(), Qt::UserRole);
-                        if(m_show_labor_counts){
-                            header->setText(QString("%1 %2")
-                                            .arg(l->count(),2,10,QChar('0'))
-                                            .arg(col->title()).trimmed());
-                        }
-                        header->setToolTip(build_col_tooltip(col));
-                        return;
-                    }
-                }
-            }
-        }
-    }
-}
-
-void DwarfModel::draw_headers(){
-    int start_col = 1;
-    QStandardItem *name_col = new QStandardItem();
-    name_col->setToolTip(tr("Right click to sort."));
-    setHorizontalHeaderItem(0, name_col);
-    emit clear_spacers();
-
-    QString max_title = "";
-    foreach(ViewColumnSet *set, m_gridview->sets()) {
-        /*QStandardItem *set_header = new QStandardItem(set->name());
-        set_header->setData(set->bg_color(), Qt::BackgroundColorRole);
-        set_header->setData(true);
-        setHorizontalHeaderItem(start_col++, set_header);
-        emit set_index_as_spacer(start_col - 1);
-        emit preferred_header_size(start_col - 1, width);*/
-        foreach(ViewColumn *col, set->columns()) {
-            QString h_name = col->title();
-            if(col->type()==CT_LABOR){
-                if(m_show_labor_counts)
-                    h_name = QString("%1 %2")
-                            .arg(col->count(),2,10,QChar('0'))
-                            .arg(col->title()).trimmed();
-            }
-
-            if(h_name.length() > max_title.length())
-                max_title = h_name;
-
-            QStandardItem *header = new QStandardItem(h_name);
-            header->setToolTip(build_col_tooltip(col));
-            header->setData(col->bg_color(), Qt::BackgroundColorRole);
-            header->setData(set->name(), Qt::UserRole);
-            setHorizontalHeaderItem(start_col++, header);
-            switch (col->type()) {
-            case CT_SPACER:
-            {
-                SpacerColumn *c = static_cast<SpacerColumn*>(col);
-                emit set_index_as_spacer(start_col - 1);
-                emit preferred_header_size(start_col - 1, c->width());
-            }
-                break;
-            default:
-                emit preferred_header_size(start_col - 1, m_cell_width);
-            }
-        }
-    }
-    emit preferred_header_height(max_title);
-}
-
-QString DwarfModel::build_col_tooltip(ViewColumn *col){
-    QStringList tooltip;
-
-    QString title = col->title();
-    //the weapon column has a list of weapons as the title, but we'll include that after the generic title below
-    if(col->type() == CT_WEAPON)
-        title = tr("Weapon");
-
-    tooltip.append(tr("<center><h4 style=\"margin:0;\">%1</h4></center>").arg(title));
-
-    //add any additional column information here
-    if(col->type()==CT_LABOR){
-        LaborColumn *l = static_cast<LaborColumn*>(col);
-        l->update_count(); //tell this column to update it's count
-        tooltip.append(tr("%1 have this labor enabled.</br>").arg(QString::number(col->count())));
-    }else if(col->type() == CT_WEAPON){
-        tooltip.append(col->title());
-    }
-
-    if(col->get_sortable_types().count() > 0)
-        tooltip.append(tr("Right click to change sort method."));
-
-    return tooltip.join("<br/>");
-}
-
-void DwarfModel::build_rows() {
-    m_grouped_dwarves.clear();
-
-    foreach(ViewColumnSet *set, m_gridview->sets()) {
-        foreach(ViewColumn *col, set->columns()) {
-            col->clear_cells();
-        }
-    }
-    clear();
-    total_row_count = 0;
-
-    draw_headers();
-
-    if(m_dwarves.count() <= 0)
-        return;
-
-    // populate dwarf maps
-    bool only_animals = m_gridview->show_animals();
-    int n_adults=0;
-    int n_children=0;
-    int n_babies=0;
-    QString race_name = "";
-
-    GameDataReader *gdr = GameDataReader::ptr();
-
-    if(only_animals)
-        race_name = tr("Animals");
-    else if(m_df){
-        Race* r = m_df->get_race(m_df->dwarf_race_id());
-        if(r)
-            race_name = r->plural_name();
-    }
-
-    foreach(Dwarf *d, m_dwarves) {
-        //shared groupings for both animals and the fortress race
-        if((only_animals && d->is_animal()) || (!d->is_animal() && !only_animals)){
-            if(m_group_by == GB_NOTHING){
-                m_grouped_dwarves[0].append(d);
-            }else if(m_group_by == GB_PROFESSION){
-                m_grouped_dwarves[d->profession()].append(d);
-            }else if(m_group_by == GB_SEX){
-                m_grouped_dwarves[d->get_gender_orient_desc()].append(d);
-            }else if(m_group_by == GB_MIGRATION_WAVE){
-                m_grouped_dwarves[d->get_migration_desc()].append(d);
-            }else if(m_group_by == GB_AGE){
-                if(d->is_baby()){
-                    m_grouped_dwarves[d->profession()].append(d);
-                }else{
-                    int age = d->get_age();
-                    if(age < 10){
-                        m_grouped_dwarves[d->get_age_formatted()].append(d);
-                    }else{
-                        int base = (age / 10) * 10;
-                        QString age_range = tr("%1 - %2 Years").arg(base)
-                                .arg(base + 9);
-                        m_grouped_dwarves[age_range].append(d);
-                    }
-                }
-            }else if(m_group_by == GB_CASTE){
-                m_grouped_dwarves[d->caste_name(true)].append(d);
-            }else if(m_group_by == GB_CASTE_TAG){
-                //strip off the underscores, male and female parts of the tag to group genders together
-                QString tag = d->caste_tag();
-                tag.replace("_", " ");
-                tag.replace(tr("FEMALE")," ");
-                tag.replace(tr("MALE")," ");
-                if(tag.trimmed().isEmpty())
-                    tag = race_name;
-                m_grouped_dwarves[capitalizeEach(tag.toLower())].append(d);
-            }else if(m_group_by == GB_RACE){
-                m_grouped_dwarves[capitalizeEach(d->race_name(true,true))].append(d);
-            }else if(m_group_by == GB_HAS_NICKNAME){
-                if (d->nickname().isEmpty()) {
-                    m_grouped_dwarves[tr("No Nickname")].append(d);
-                } else {
-                    m_grouped_dwarves[tr("Has Nickname")].append(d);
-                }
-            }else if(m_group_by == GB_HEALTH && (m_animal_health || (!m_animal_health && !d->is_animal()))){
-                int treatments = d->get_unit_health().get_treatment_summary(false,false).count();
-                int statuses = d->get_unit_health().get_status_summary(false,false).count();
-                int wounds = d->get_unit_health().get_wound_details().count();
-
-                bool critical_wounds = d->get_unit_health().has_critical_wounds();
-                if(critical_wounds){
-                    m_grouped_dwarves[tr("Critical Health Issues")].append(d);
-                }else if(treatments || statuses || wounds){
-                    m_grouped_dwarves[tr("Minor Health Issues")].append(d);
-                }else{
-                    m_grouped_dwarves[tr("No Health Issues")].append(d);
-                }
-            }else{
-                if(only_animals && d->is_animal())
-                    m_grouped_dwarves["N/A"].append(d);
-            }
-
-            //update our counts for the display
-            if(d->is_child())
-                n_children ++;
-            else if(d->is_baby())
-                n_babies ++;
-            else
-                n_adults ++;
-        }
-
-        //groups specific to the actual race we're playing (ie. dwarfs)
-        if(!d->is_animal() && !only_animals)
-        {
-            //if hiding children/babies, don't group them, otherwise the aggregate row total in the heading will be off
-            if(!DT->hide_non_adults() || (!d->is_child() && !d->is_baby())){
-
-                if(m_group_by == GB_LEGENDARY){
-                    int legendary_skills = 0;
-                    foreach(Skill s, d->get_skills()->values()) {
-                        if (s.capped_level() >= 15)
-                            legendary_skills++;
-                    }
-                    if (legendary_skills)
-                        m_grouped_dwarves[tr("Legends")].append(d);
-                    else
-                        m_grouped_dwarves[tr("Losers")].append(d);
-                }else if(m_group_by == GB_HAPPINESS){
-                    m_grouped_dwarves[d->happiness_name(d->get_happiness())].append(d);
-                }else if(m_group_by == GB_GOALS){
-                    m_grouped_dwarves[tr("%1 Goals Realized").arg(d->goals_realized())].append(d);
-                }else if(m_group_by == GB_SKILL_RUST){
-                    m_grouped_dwarves[Skill::get_rust_level_desc(d->rust_level())].append(d);
-                }else if(m_group_by == GB_CURRENT_JOB){
-                    QString job_desc = GameDataReader::ptr()->get_job(d->current_job_id())->description;
-                    //if the job is some kind of reaction that doesn't use a material, use the reaction's name
-                    //otherwise, use the base job name, prior to replacing ?? with a material so they're grouped
-                    if(d->current_job_id() != 212 && !job_desc.contains("??"))
-                        job_desc = d->current_job();
-                    m_grouped_dwarves[job_desc.replace(" ??","")].append(d);
-                }else if(m_group_by == GB_MILITARY_STATUS){
-                    if (d->is_baby() || d->is_child()) {
-                        m_grouped_dwarves[tr("Juveniles")].append(d);
-                    } else if (d->active_military() && !d->can_set_labors()) { //master level military elites
-                        m_grouped_dwarves[tr("Champions")].append(d);
-                    } else if (!d->noble_position().isEmpty()) {
-                        m_grouped_dwarves[tr("Nobles")].append(d);
-                    } else if (d->active_military()) {
-                        m_grouped_dwarves[tr("Military (On Duty)")].append(d);
-                    } else if (d->squad_id() > -1){
-                        m_grouped_dwarves[tr("Military (Off Duty)")].append(d);
-                    }else {
-                        m_grouped_dwarves[tr("Can Activate")].append(d);
-                    }
-                }else if(m_group_by == GB_HIGHEST_MOODABLE){
-                    Skill highest = d->highest_moodable();
-                    if(highest.capped_level() != -1 && !d->had_mood()){
-                        m_grouped_dwarves[highest.name()].append(d);
-                    }else{
-                        if(d->had_mood())
-                            m_grouped_dwarves["~Had Mood~"].append(d);
-                        else
-                            m_grouped_dwarves["~Craft (Bone/Stone/Wood)~"].append(d);
-                    }
-                }else if(m_group_by == GB_HIGHEST_SKILL){
-                    Skill highest = d->highest_skill();
-                    QString level = gdr->get_skill_level_name(highest.capped_level());
-                    m_grouped_dwarves[level].append(d);
-                }else if(m_group_by == GB_TOTAL_SKILL_LEVELS){
-                    m_grouped_dwarves[tr("Levels: %1").arg(d->total_skill_levels())]
-                            .append(d);
-                }else if(m_group_by == GB_ASSIGNED_LABORS || m_group_by == GB_ASSIGNED_SKILLED_LABORS){
-                    bool include_hauling = (m_group_by == GB_ASSIGNED_LABORS);
-                    m_grouped_dwarves[tr("%1 Assigned Labors")
-                            .arg(d->total_assigned_labors(include_hauling))].append(d);
-                }else if(m_group_by == GB_SQUAD){
-                    if(d->squad_name().isEmpty()) {
-                        m_grouped_dwarves[tr("No Squad")].append(d);
-                    } else {
-                        m_grouped_dwarves[d->squad_name()].append(d);
-                    }
-                }
-            }
-        }
-    }
-
-    foreach(QString key, m_grouped_dwarves.uniqueKeys()) {
-        build_row(key);
-    }
-
-    emit new_creatures_count(n_adults,n_children,n_babies,race_name);
-}
-
-void DwarfModel::build_row(const QString &key) {
-    QIcon icn_gender;
-    QStandardItem *agg_first_col = 0;
-    QList<QStandardItem*> agg_items;
-    if(!m_grouped_dwarves.contains(key)){
-        LOGE << "Group by failed because key " << key << " wasn't found.";
-        return;
-    }
-    if(m_grouped_dwarves.value(key).count() <= 0){
-        LOGE << "Group by failed because there are no values for key " << key;
-        return;
-    }
-    Dwarf *first_dwarf = m_grouped_dwarves.value(key).at(0);
-    if (!first_dwarf) {
-        LOGE << "'Group by'' set for" << key << "has a bad ref for its first " << "dwarf";
-        return;
-    }
-
-    if (m_group_by != GB_NOTHING) {
-        // we need a root element to hold group members...
-        QString title = QString("%1 (%2)").arg(key).arg(m_grouped_dwarves.value(key).size());
-        agg_first_col = new QStandardItem(title);
-        //bold aggregate titles
-        agg_first_col->setData(get_font(true), Qt::FontRole);
-        //        agg_first_col->setData(build_gradient_brush(QColor(Qt::gray),125,0,QPoint(0,0),QPoint(1,0)),Qt::BackgroundRole);
-        agg_first_col->setData(true, DR_IS_AGGREGATE);
-        agg_first_col->setData(key, DR_GROUP_NAME);
-        agg_first_col->setData(0, DR_RATING);
-        //root->setData(title, DR_SORT_VALUE);
-        // for integer based values we want to make sure they sort by the int
-        // values instead of the string values
-        if (m_group_by == GB_MIGRATION_WAVE) {
-            agg_first_col->setData(first_dwarf->migration_wave(), DR_SORT_VALUE);
-        } else if (m_group_by == GB_HIGHEST_SKILL) {
-            agg_first_col->setData(first_dwarf->highest_skill().actual_exp(), DR_SORT_VALUE);
-        } else if (m_group_by == GB_HIGHEST_MOODABLE) {
-            //make sure to show the had mood and generic craft moods at the bottom of the list
-            if(first_dwarf->had_mood() || first_dwarf->highest_moodable().capped_level() < 0)
-                agg_first_col->setData(QChar(128), DR_SORT_VALUE);
-            else
-                agg_first_col->setData(first_dwarf->highest_moodable().name(), DR_SORT_VALUE);
-        } else if (m_group_by == GB_TOTAL_SKILL_LEVELS) {
-            agg_first_col->setData(first_dwarf->total_skill_levels(), DR_SORT_VALUE);
-        } else if (m_group_by == GB_GOALS) {
-            agg_first_col->setData(first_dwarf->goals_realized(), DR_SORT_VALUE);
-        } else if (m_group_by == GB_SKILL_RUST) {
-            agg_first_col->setData(first_dwarf->rust_level(), DR_SORT_VALUE);
-        } else if (m_group_by == GB_HAPPINESS) {
-            agg_first_col->setData(first_dwarf->get_happiness(), DR_SORT_VALUE);
-        } else if (m_group_by == GB_ASSIGNED_LABORS || m_group_by == GB_ASSIGNED_SKILLED_LABORS) {
-            bool include_hauling = (m_group_by == GB_ASSIGNED_LABORS);
-            agg_first_col->setData(first_dwarf->total_assigned_labors(include_hauling), DR_SORT_VALUE);
-        } else if (m_group_by == GB_PROFESSION) {
-            agg_first_col->setData(first_dwarf->profession(), DR_SORT_VALUE);
-        } else if (m_group_by == GB_RACE){
-            agg_first_col->setData(first_dwarf->race_name(true,true), DR_SORT_VALUE);
-        } else if (m_group_by == GB_CASTE) {
-            agg_first_col->setData(first_dwarf->caste_name(true), DR_SORT_VALUE);
-        } else if (m_group_by == GB_CASTE_TAG){
-            agg_first_col->setData(first_dwarf->caste_tag(), DR_SORT_VALUE);
-        } else if (m_group_by == GB_AGE){
-            agg_first_col->setData(first_dwarf->get_age(), DR_SORT_VALUE);
-        } else if (m_group_by == GB_SEX){
-            agg_first_col->setData(first_dwarf->get_gender_orient_desc(), DR_SORT_VALUE);
-        } else if (m_group_by == GB_SQUAD){
-            int squad_id = first_dwarf->squad_id();
-            if(squad_id != -1){
-                Squad *s = m_df->get_squad(first_dwarf->squad_id());
-                if(s){
-                    int squad_count = s->assigned_count();
-                    title = QString("%1 (%2)").arg(key).arg(squad_count);
-                    agg_first_col->setText(title);
-                    if(squad_count != m_grouped_dwarves.value(key).size()){
-                        agg_first_col->setToolTip(tr("The count may be different as Dwarf Fortress keeps missing, dead dwarves in squads until they're found."));
-                        agg_first_col->setIcon(QIcon(":img/exclamation-red-frame.png"));
-                    }
-                    agg_first_col->setData(squad_id, DR_SORT_VALUE);
-                    agg_first_col->setData(squad_id,DR_ID);
-                    agg_first_col->setData(key,DR_GROUP_NAME);
-                }
-            }else{
-                //put non squads at the bottom of the groups when grouping by squad
-                agg_first_col->setData(QChar(128), DR_SORT_VALUE);
-            }
-        } else if (m_group_by == GB_CURRENT_JOB){
-            //put idle, on break and soldiers at the top/bottom
-            if(first_dwarf->current_job_id() < 0)
-                agg_first_col->setData(QString::number(first_dwarf->current_job_id()), DR_SORT_VALUE);
-        }
-        agg_first_col->setData(agg_first_col->data(DR_SORT_VALUE),DR_GLOBAL);
-        agg_items << agg_first_col;
-    }
-
-    if (agg_first_col) { // we have a parent, so we should draw an aggregate row
-        total_row_count += 1;
-        foreach(ViewColumnSet *set, m_gridview->sets()) {
-            foreach(ViewColumn *col, set->columns()) {
-                QStandardItem *item = col->build_aggregate(key, m_grouped_dwarves[key]);
-                agg_items << item;
-            }
-        }
-    }
-
-    foreach(Dwarf *d, m_grouped_dwarves.value(key)) {
-        QStandardItem *i_name = new QStandardItem(d->nice_name());
-        bool name_italic = false;
-
-        if(m_decorate_nobles){
-            if((m_group_by==GB_SQUAD && (m_df->get_squad(d->squad_id()) && d->squad_position()==0)) || d->noble_position() != ""){
-                i_name->setText(QString("%1 %2 %1").arg(m_symbol).arg(i_name->text()));
-                name_italic = true;
-            }
-        }
-
-        //background gradients for nobles
-        if(d && m_highlight_nobles){
-            if(d->noble_position() != ""){
-                QColor col = m_df->fortress()->get_noble_color(d->historical_id());
-                i_name->setData(build_gradient_brush(col,col.alpha(),0,QPoint(0,0),QPoint(1,0)),Qt::BackgroundRole);
-                i_name->setData(complement(col,0.25),Qt::ForegroundRole);
-            }
-        }
-
-        //set cursed colors
-        if(d && m_highlight_cursed){
-            switch(d->get_curse_type()){
-            case eCurse::VAMPIRE:
-            case eCurse::WEREBEAST:
-            {
-                name_italic = true;
-                i_name->setData(m_cursed_bg,Qt::BackgroundRole);
-                i_name->setData(complement(m_curse_col,0.25),Qt::ForegroundRole);
-            }
-                break;
-            case eCurse::OTHER:
-            {
-                name_italic = true;
-                i_name->setData(m_cursed_bg_light,Qt::BackgroundRole);
-            }
-                break;
-            default:
-                break;
-            }
-        }
-
-        i_name->setData(get_font(d->active_military(),name_italic),Qt::FontRole);
-        if(m_show_tooltips){
-            i_name->setToolTip(d->tooltip_text());
-        }else{
-            i_name->setData(d->tooltip_text(),DwarfModel::DR_TOOLTIP);
-        }
-
-        i_name->setStatusTip(d->nice_name());
-        i_name->setData(false, DR_IS_AGGREGATE);
-        i_name->setData(0, DR_RATING);
-        i_name->setData(d->id(), DR_ID);
-
-        //set the roles for the special right click sorting
-        i_name->setData(d->get_age(), DR_AGE);
-        i_name->setData(d->body_size(), DR_SIZE);
-        i_name->setData(d->nice_name(), DR_NAME);
-
-        i_name->setData(d->get_global_sort_key(m_group_by), DR_GLOBAL);
-
-        //set the sorting within groups when grouping
-        QVariant sort_val;
-        switch(m_group_by) {
-        case GB_PROFESSION:
-            sort_val = d->raw_profession();
-            break;
-        case GB_HAPPINESS:
-            sort_val = d->get_raw_happiness();
-            break;
-        case GB_SQUAD:
-        {
-            sort_val = d->squad_position();
-            if(sort_val.toInt() < 0)
-                sort_val = d->nice_name();
-        }
-            break;
-        case GB_AGE:
-            sort_val = d->get_age();
-            break;
-        case GB_NOTHING:
-        default:
-            sort_val = d->nice_name();
-            break;
-        }
-        i_name->setData(sort_val, DR_SORT_VALUE);
-//        i_name->setData(sort_val, DR_GLOBAL);
-
-        //set gender icons
-        if(m_show_gender){
-            icn_gender.addFile(d->gender_icon_path());
-            i_name->setIcon(icn_gender);
-        }
-
-        QList<QStandardItem*> items;
-        items << i_name;
-        int col_idx = 1;
-        foreach(ViewColumnSet *set, m_gridview->sets()) {
-            foreach(ViewColumn *col, set->columns()) {
-                QStandardItem *item = col->build_cell(d);
-                if(col_idx == GLOBAL_SORT_COL_IDX)//update the hidden global sort column's related cell global sort value
-                    item->setData(d->get_global_sort_key(m_group_by),DwarfModel::DR_GLOBAL);
-                items << item;
-            }
-        }
-
-        if (agg_first_col) {
-            agg_first_col->appendRow(items);
-        } else {
-            appendRow(items);
-        }
-        d->m_name_idx = indexFromItem(i_name);
-        total_row_count += 1;
-    }
-    if (agg_first_col) {
-        appendRow(agg_items);
-    }
-}
-void DwarfModel::set_global_group_sort_info(int role, Qt::SortOrder order){
-    m_global_group_sort_info.insert(m_group_by,qMakePair(role,order));
-}
-void DwarfModel::set_global_sort_col(QString grid_view_name, int col_idx){
-    if(col_idx < 0)
-        m_global_sort_info.remove(m_group_by);
-    else
-        m_global_sort_info.insert(m_group_by, qMakePair(grid_view_name,col_idx));
-}
-void DwarfModel::update_global_sort_col(int group_id){
-    if(!m_global_sort_info.keys().contains(group_id))
-        m_global_sort_info.insert(group_id,qMakePair(this->m_gridview->name(),0));
-}
-
-void DwarfModel::cell_activated(const QModelIndex &idx) {
-    QStandardItem *item = itemFromIndex(idx);
-    if(!item)
-        return;
-    bool is_aggregate = item->data(DR_IS_AGGREGATE).toBool();
-
-    int dwarf_id = 0;
-    if(!is_aggregate && item->data(DR_ID).canConvert<int>()){
-        dwarf_id = item->data(DR_ID).toInt();
-        if (!dwarf_id) {
-            LOGW << "double clicked what should have been a dwarf name, but the ID wasn't set!";
-            return;
-        }
-    }
-
-    if (idx.column() == 0) {
-        if (is_aggregate)
-            return; // no double clicking aggregate names
-
-        Dwarf *d = get_dwarf_by_id(dwarf_id);
-        d->show_details();
-        return;
-    }
-
-    COLUMN_TYPE type = static_cast<COLUMN_TYPE>(idx.data(DwarfModel::DR_COL_TYPE).toInt());
-    if (type != CT_LABOR && type != CT_FLAGS && type != CT_ROLE && type != CT_SUPER_LABOR && type != CT_CUSTOM_PROFESSION)
-        return;
-
-    Q_ASSERT(item);
-
-    int labor_id = item->data(DR_LABOR_ID).toInt();
-    if (is_aggregate) {
-        QModelIndex first_col = idx.sibling(idx.row(), 0);
-
-        // first find out how many are enabled...
-        int enabled_count = 0;
-        int settable_dwarves = 0;
-        QString group_name = idx.data(DwarfModel::DR_GROUP_NAME).toString();
-
-        foreach(Dwarf *d, m_grouped_dwarves.value(group_name)) {
-            if (d->can_set_labors() || DT->labor_cheats_allowed()) {
-                settable_dwarves++;
-                if (d->labor_enabled(labor_id))
-                    enabled_count++;
-            }
-        }
-
-        // if none or some are enabled, enable all of them
-        bool enabled = (enabled_count < settable_dwarves);
-        foreach(Dwarf *d, m_grouped_dwarves.value(group_name)) {
-            d->set_labor(labor_id, enabled, false);
-        }
-
-        // tell the view what we touched...
-        emit dataChanged(idx, idx);
-        QModelIndex left = index(0, 0, first_col);
-        QModelIndex right = index(rowCount(first_col) - 1, columnCount(first_col) - 1, first_col);
-        emit dataChanged(left, right); // tell the view we changed every dwarf under this agg to pick up implicit exclusive changes
-    } else {
-        if (type == CT_LABOR)
-            m_dwarves[dwarf_id]->toggle_labor(labor_id);
-        else if (type == CT_FLAGS)
-            m_dwarves[dwarf_id]->toggle_flag_bit(labor_id);
-        else if (type == CT_ROLE || type == CT_SUPER_LABOR || type == CT_CUSTOM_PROFESSION){
-            Dwarf *d  = m_dwarves[dwarf_id];
-            bool cp_applied = false;
-            if(type == CT_CUSTOM_PROFESSION){
-                QString new_prof_name = idx.data(DwarfModel::DR_CUSTOM_PROF).toString();
-                if(!new_prof_name.isEmpty()){
-                    CustomProfession *cp = DT->get_custom_profession(new_prof_name);
-                    if(cp){
-                        if(d->custom_profession_name() == cp->get_name()){
-                            d->reset_custom_profession(true);
-                        }else{
-                            d->apply_custom_profession(cp);
-                        }
-                        cp_applied = true;
-                    }
-                }
-            }
-            if(!cp_applied){
-                QVariantList labors = item->data(DwarfModel::DR_LABORS).toList();
-                int limit = ceil((double)labors.count() / 2.0f);
-                int enabled = 0;
-                bool enabling = true;
-                foreach(QVariant id, labors){
-                    if(d->labor_enabled(id.toInt()))
-                        enabled++;
-                }
-                if((enabled < limit && enabled > 0) || enabled == labors.count())
-                    enabling = false;
-                foreach(QVariant id, labors){
-                    d->set_labor(id.toInt(),enabling,false);
-                }
-            }
-        }
-
-        QModelIndex left = index(idx.parent().row(), 0, idx.parent().parent());
-        QModelIndex right = index(idx.parent().row(), columnCount(idx.parent()) - 1, idx.parent().parent());
-        emit dataChanged(left, right); // update the agg row
-
-        left = index(idx.row(), 0, idx.parent());
-        right = index(idx.row(), columnCount(idx.parent()) - 1, idx.parent());
-        emit dataChanged(left, right); // update the dwarf row
-    }
-}
-
-void DwarfModel::set_group_by(int group_by) {
-    LOGI << "group_by now set to" << group_by << " for view " << current_grid_view()->name();
-    m_group_by = static_cast<GROUP_BY>(group_by);
-    if(m_df){
-        QTime t;
-        t.start();
-        build_rows();
-        LOGI << "loaded rows for" << m_gridview->name() << t.elapsed() << "ms";
-    }
-}
-
-void DwarfModel::calculate_pending() {
-    int changes = 0;
-    foreach(Dwarf *d, m_dwarves) {
-        changes += d->pending_changes();
-    }
-    foreach(Squad *s, m_df->squads()){
-        changes += s->pending_changes();
-    }
-
-    emit new_pending_changes(changes);
-}
-
-void DwarfModel::clear_pending() {
-    //clear squads before we refresh dwarf data
-    foreach(Squad *s, m_df->squads()){
-        if(s->pending_changes())
-            s->clear_pending();
-    }
-
-    foreach(Dwarf *d, m_dwarves) {
-        if (d->pending_changes()) {
-            d->clear_pending();
-        }
-    }
-    //reset();
-    DT->emit_labor_counts_updated();
-    emit new_pending_changes(0);
-    emit need_redraw();
-}
-
-void DwarfModel::commit_pending() {
-    //before committing, commit squad name changes, and then refresh our squads
-    m_df->fortress()->refresh_squads(); //update our fortress squad list first
-    foreach(Squad *s, m_df->squads()){
-        s->commit_pending();
-    }
-    m_df->load_squads(true);
-
-    foreach(Dwarf *d, m_dwarves) {
-        if (d->pending_changes()) {
-            d->commit_pending();
-        }
-    }
-    load_dwarves();
-
-    emit new_pending_changes(0);
-    emit need_redraw();
-}
-
-QVector<Dwarf*> DwarfModel::get_dirty_dwarves() {
-    QVector<Dwarf*> dwarves;
-    foreach(Dwarf *d, m_dwarves) {
-        if (d->pending_changes())
-            dwarves.append(d);
-    }
-    return dwarves;
-}
-
-QModelIndex DwarfModel::findOne(const QVariant &needle, int role, int column, const QModelIndex &start_index) {
-    QModelIndex ret_val;
-    if (data(start_index, role) == needle) {
-        ret_val = start_index;
-        return ret_val;
-    }
-    for (int i = 0; i < rowCount(start_index); ++i) {
-        ret_val = findOne(needle, role, column, index(i, column, start_index));
-        if (ret_val.isValid())
-            return ret_val;
-    }
-    return ret_val;
-}
-
-QList<QPersistentModelIndex> DwarfModel::findAll(const QVariant &needle, int role, int column, QModelIndex start_index) {
-    QList<QPersistentModelIndex> ret_val;
-    if (data(start_index, role) == needle)
-        ret_val.append(QPersistentModelIndex(start_index));
-    for (int i = 0; i < rowCount(start_index); ++i) {
-        if (column == -1) {
-            for (int j = 0; j < columnCount(start_index); ++j) {
-                ret_val.append(findAll(needle, role, -1, index(i, j, start_index)));
-            }
-        } else {
-            ret_val.append(findAll(needle, role, column, index(i, column, start_index)));
-        }
-    }
-    return ret_val;
-}
-
-void DwarfModel::dwarf_group_toggled(const QString &group_name) {
-    QModelIndex agg_cell = findOne(group_name, DR_GROUP_NAME);
-    QModelIndex left;
-    QModelIndex right;
-    if (agg_cell.isValid()) {
-        left = agg_cell;
-        right = index(agg_cell.row(), columnCount(agg_cell.parent()) -1, agg_cell.parent());
-        emit dataChanged(left, right);
-    }
-    foreach (Dwarf *d, m_grouped_dwarves[group_name]) {
-        foreach(QModelIndex idx, findAll(d->id(), DR_ID, 0, agg_cell)) {
-            left = idx;
-            right = index(idx.row(), columnCount(idx.parent()) - 1, idx.parent());
-            emit dataChanged(left, right);
-        }
-    }
-}
-
-void DwarfModel::dwarf_set_toggled(Dwarf *d) {
-    // just update all cells we can find with this dwarf's id
-    QList<QPersistentModelIndex> cells = findAll(d->id(), DR_ID, 0);
-    foreach(QPersistentModelIndex idx, cells) {
-        QModelIndex left = idx;
-        QModelIndex right = index(idx.row(), columnCount(idx.parent()) - 1, idx.parent());
-        emit dataChanged(left, right);
-    }
-    if (cells.size()) {
-        QPersistentModelIndex first_idx = cells.at(0);
-        QModelIndex left = first_idx.parent();
-        QModelIndex right = index(left.row(), columnCount(left) - 1, left.parent());
-        emit dataChanged(left, right);
-    }
-}
-
-QBrush DwarfModel::build_gradient_brush(QColor base_col, int alpha_start, int alpha_finish, QPoint start, QPoint end){
-    QLinearGradient grad(start.x(),start.y(),end.x(),end.y());
-    grad.setCoordinateMode(QGradient::ObjectBoundingMode);
-    base_col.setAlpha(alpha_start);
-    grad.setColorAt(0,base_col);
-    base_col.setAlpha(alpha_finish);
-    grad.setColorAt(1,base_col);
-    return QBrush(grad);
-}
-
-void DwarfModel::read_settings(){
-    QSettings *s = DT->user_settings();
-
-    //font
-    m_font = s->value("options/grid/font", QFont(DefaultFonts::getRowFontName(), DefaultFonts::getRowFontSize())).value<QFont>();
-
-    //noble symbol
-    QFontMetrics fm(m_font);
-    m_symbol = QChar(0x263C); //masterwork symbol in df
-    if(!fm.inFont(m_symbol)){
-        m_symbol = QChar(0x2261); //3 horizontal lines
-        if(!fm.inFont(m_symbol))
-            m_symbol = QChar(0x002A); //asterisk
-    }
-
-    m_animal_health = DT->user_settings()->value("options/animal_health",false).toBool();
-    m_show_gender = s->value("options/grid/show_gender_icons",true).toBool();
-    m_decorate_nobles = s->value("options/grid/decorate_noble_names",false).toBool();
-    m_highlight_nobles = s->value("options/highlight_nobles",true).toBool();
-    m_highlight_cursed = s->value("options/highlight_cursed",false).toBool();
-    m_curse_col = s->value("options/colors/cursed", FortressEntity::get_default_color(FortressEntity::CURSED)).value<QColor>();
-    m_cursed_bg = build_gradient_brush(m_curse_col,m_curse_col.alpha(),0,QPoint(0,0),QPoint(1,0));
-    m_cursed_bg_light = build_gradient_brush(m_curse_col, 50,0,QPoint(0,0),QPoint(1,0)); //keep a weakly highlighted version
-    m_show_labor_counts = s->value("options/grid/show_labor_counts",false).toBool();
-    m_show_tooltips = s->value("options/grid/show_tooltips",true).toBool();
-
-    m_cell_width = s->value("options/grid/cell_size", DEFAULT_CELL_SIZE).toInt();
-    m_cell_padding = s->value("options/grid/cell_padding", 0).toInt();
-    m_cell_width += (m_cell_padding*2)+2;
-}
-
-QFont DwarfModel::get_font(bool bold, bool italic, bool underline){
-    QFont ret = m_font;
-    if(bold)
-        ret.setBold(true);
-    if(italic)
-        ret.setItalic(true);
-    if(underline)
-        ret.setUnderline(true);
-    return ret;
-}
+/*
+Dwarf Therapist
+Copyright (c) 2009 Trey Stout (chmod)
+
+Permission is hereby granted, free of charge, to any person obtaining a copy
+of this software and associated documentation files (the "Software"), to deal
+in the Software without restriction, including without limitation the rights
+to use, copy, modify, merge, publish, distribute, sublicense, and/or sell
+copies of the Software, and to permit persons to whom the Software is
+furnished to do so, subject to the following conditions:
+
+The above copyright notice and this permission notice shall be included in
+all copies or substantial portions of the Software.
+
+THE SOFTWARE IS PROVIDED "AS IS", WITHOUT WARRANTY OF ANY KIND, EXPRESS OR
+IMPLIED, INCLUDING BUT NOT LIMITED TO THE WARRANTIES OF MERCHANTABILITY,
+FITNESS FOR A PARTICULAR PURPOSE AND NONINFRINGEMENT. IN NO EVENT SHALL THE
+AUTHORS OR COPYRIGHT HOLDERS BE LIABLE FOR ANY CLAIM, DAMAGES OR OTHER
+LIABILITY, WHETHER IN AN ACTION OF CONTRACT, TORT OR OTHERWISE, ARISING FROM,
+OUT OF OR IN CONNECTION WITH THE SOFTWARE OR THE USE OR OTHER DEALINGS IN
+THE SOFTWARE.
+*/
+#include "dfinstance.h"
+#include "dwarfmodel.h"
+#include "dwarf.h"
+#include "skill.h"
+#include "squad.h"
+#include "truncatingfilelogger.h"
+#include "dwarftherapist.h"
+#include "defaultfonts.h"
+
+#include "columntypes.h"
+#include "gridview.h"
+#include "viewcolumnset.h"
+#include "viewcolumn.h"
+#include "laborcolumn.h"
+#include "spacercolumn.h"
+#include "races.h"
+#include "fortressentity.h"
+#include "gamedatareader.h"
+#include "dwarfjob.h"
+#include "unithealth.h"
+#include "customprofession.h"
+#include "defines.h"
+
+#include <QTime>
+
+DwarfModel::DwarfModel(QObject *parent)
+    : QStandardItemModel(parent)
+    , m_df(0)
+    , m_group_by(GB_NOTHING)
+    , m_selected_col(-1)
+    , m_gridview(0x0)
+{
+    connect(DT, SIGNAL(settings_changed()), this, SLOT(read_settings()));
+    read_settings();
+}
+
+DwarfModel::~DwarfModel() {
+    clear_all(false);
+}
+
+void DwarfModel::clear_all(bool clr_pend) {
+    clearing_data = true;
+    if(clr_pend)
+        clear_pending();
+
+    qDeleteAll(m_dwarves);
+    m_dwarves.clear();
+    m_grouped_dwarves.clear();
+
+    if(m_gridview){
+        foreach(ViewColumnSet *set, m_gridview->sets()) {
+            foreach(ViewColumn *col, set->columns()) {
+                col->clear_cells();
+            }
+        }
+    }
+
+    total_row_count = 0;
+    clear();
+
+    clearing_data = false;
+}
+
+void DwarfModel::section_right_clicked(int col) {
+    if (col == m_selected_col) {
+        m_selected_col = -1; // turn off the guides
+    } else {
+        m_selected_col = col;
+    }
+    emit dataChanged(index(0, col), index(rowCount()-1, col));
+}
+
+void DwarfModel::load_dwarves() {
+    // clear id->dwarf map
+    clear_all(false);
+
+    m_df->attach();
+    foreach(Dwarf *d, m_df->load_dwarves()) {
+        m_dwarves[d->id()] = d;
+    }
+    m_df->detach();
+
+    emit units_refreshed();
+}
+
+QList<Squad*> DwarfModel::active_squads(){
+    return m_df->squads();
+}
+Squad* DwarfModel::get_squad(int id){
+    return m_df->get_squad(id);
+}
+
+void DwarfModel::update_header_info(int id, COLUMN_TYPE type){
+    int index = 0;
+    foreach(ViewColumnSet *set, m_gridview->sets()) {
+        foreach(ViewColumn *col, set->columns()) {
+            index ++;
+            if(col->type() == type){
+                if(col->type()==CT_LABOR){
+                    LaborColumn *l = static_cast<LaborColumn*>(col);
+                    if(l->labor_id()==id){
+                        l->update_count(); //tell this column to update it's count
+                        QStandardItem* header = this->horizontalHeaderItem(index);
+                        header->setData(col->bg_color(), Qt::BackgroundColorRole);
+                        header->setData(set->name(), Qt::UserRole);
+                        if(m_show_labor_counts){
+                            header->setText(QString("%1 %2")
+                                            .arg(l->count(),2,10,QChar('0'))
+                                            .arg(col->title()).trimmed());
+                        }
+                        header->setToolTip(build_col_tooltip(col));
+                        return;
+                    }
+                }
+            }
+        }
+    }
+}
+
+void DwarfModel::draw_headers(){
+    int start_col = 1;
+    QStandardItem *name_col = new QStandardItem();
+    name_col->setToolTip(tr("Right click to sort."));
+    setHorizontalHeaderItem(0, name_col);
+    emit clear_spacers();
+
+    QString max_title = "";
+    foreach(ViewColumnSet *set, m_gridview->sets()) {
+        /*QStandardItem *set_header = new QStandardItem(set->name());
+        set_header->setData(set->bg_color(), Qt::BackgroundColorRole);
+        set_header->setData(true);
+        setHorizontalHeaderItem(start_col++, set_header);
+        emit set_index_as_spacer(start_col - 1);
+        emit preferred_header_size(start_col - 1, width);*/
+        foreach(ViewColumn *col, set->columns()) {
+            QString h_name = col->title();
+            if(col->type()==CT_LABOR){
+                if(m_show_labor_counts)
+                    h_name = QString("%1 %2")
+                            .arg(col->count(),2,10,QChar('0'))
+                            .arg(col->title()).trimmed();
+            }
+
+            if(h_name.length() > max_title.length())
+                max_title = h_name;
+
+            QStandardItem *header = new QStandardItem(h_name);
+            header->setToolTip(build_col_tooltip(col));
+            header->setData(col->bg_color(), Qt::BackgroundColorRole);
+            header->setData(set->name(), Qt::UserRole);
+            setHorizontalHeaderItem(start_col++, header);
+            switch (col->type()) {
+            case CT_SPACER:
+            {
+                SpacerColumn *c = static_cast<SpacerColumn*>(col);
+                emit set_index_as_spacer(start_col - 1);
+                emit preferred_header_size(start_col - 1, c->width());
+            }
+                break;
+            default:
+                emit preferred_header_size(start_col - 1, m_cell_width);
+            }
+        }
+    }
+    emit preferred_header_height(max_title);
+}
+
+QString DwarfModel::build_col_tooltip(ViewColumn *col){
+    QStringList tooltip;
+
+    QString title = col->title();
+    //the weapon column has a list of weapons as the title, but we'll include that after the generic title below
+    if(col->type() == CT_WEAPON)
+        title = tr("Weapon");
+
+    tooltip.append(tr("<center><h4 style=\"margin:0;\">%1</h4></center>").arg(title));
+
+    //add any additional column information here
+    if(col->type()==CT_LABOR){
+        LaborColumn *l = static_cast<LaborColumn*>(col);
+        l->update_count(); //tell this column to update it's count
+        tooltip.append(tr("%1 have this labor enabled.</br>").arg(QString::number(col->count())));
+    }else if(col->type() == CT_WEAPON){
+        tooltip.append(col->title());
+    }
+
+    if(col->get_sortable_types().count() > 0)
+        tooltip.append(tr("Right click to change sort method."));
+
+    return tooltip.join("<br/>");
+}
+
+void DwarfModel::build_rows() {
+    m_grouped_dwarves.clear();
+
+    foreach(ViewColumnSet *set, m_gridview->sets()) {
+        foreach(ViewColumn *col, set->columns()) {
+            col->clear_cells();
+        }
+    }
+    clear();
+    total_row_count = 0;
+
+    draw_headers();
+
+    if(m_dwarves.count() <= 0)
+        return;
+
+    // populate dwarf maps
+    bool only_animals = m_gridview->show_animals();
+    int n_adults=0;
+    int n_children=0;
+    int n_babies=0;
+    QString race_name = "";
+
+    GameDataReader *gdr = GameDataReader::ptr();
+
+    if(only_animals)
+        race_name = tr("Animals");
+    else if(m_df){
+        Race* r = m_df->get_race(m_df->dwarf_race_id());
+        if(r)
+            race_name = r->plural_name();
+    }
+
+    foreach(Dwarf *d, m_dwarves) {
+        //shared groupings for both animals and the fortress race
+        if((only_animals && d->is_animal()) || (!d->is_animal() && !only_animals)){
+            if(m_group_by == GB_NOTHING){
+                m_grouped_dwarves[0].append(d);
+            }else if(m_group_by == GB_PROFESSION){
+                m_grouped_dwarves[d->profession()].append(d);
+            }else if(m_group_by == GB_SEX){
+                m_grouped_dwarves[d->get_gender_orient_desc()].append(d);
+            }else if(m_group_by == GB_MIGRATION_WAVE){
+                m_grouped_dwarves[d->get_migration_desc()].append(d);
+            }else if(m_group_by == GB_AGE){
+                if(d->is_baby()){
+                    m_grouped_dwarves[d->profession()].append(d);
+                }else{
+                    int age = d->get_age();
+                    if(age < 10){
+                        m_grouped_dwarves[d->get_age_formatted()].append(d);
+                    }else{
+                        int base = (age / 10) * 10;
+                        QString age_range = tr("%1 - %2 Years").arg(base)
+                                .arg(base + 9);
+                        m_grouped_dwarves[age_range].append(d);
+                    }
+                }
+            }else if(m_group_by == GB_CASTE){
+                m_grouped_dwarves[d->caste_name(true)].append(d);
+            }else if(m_group_by == GB_CASTE_TAG){
+                //strip off the underscores, male and female parts of the tag to group genders together
+                QString tag = d->caste_tag();
+                tag.replace("_", " ");
+                tag.replace(tr("FEMALE")," ");
+                tag.replace(tr("MALE")," ");
+                if(tag.trimmed().isEmpty())
+                    tag = race_name;
+                m_grouped_dwarves[capitalizeEach(tag.toLower())].append(d);
+            }else if(m_group_by == GB_RACE){
+                m_grouped_dwarves[capitalizeEach(d->race_name(true,true))].append(d);
+            }else if(m_group_by == GB_HAS_NICKNAME){
+                if (d->nickname().isEmpty()) {
+                    m_grouped_dwarves[tr("No Nickname")].append(d);
+                } else {
+                    m_grouped_dwarves[tr("Has Nickname")].append(d);
+                }
+            }else if(m_group_by == GB_HEALTH && (m_animal_health || (!m_animal_health && !d->is_animal()))){
+                int treatments = d->get_unit_health().get_treatment_summary(false,false).count();
+                int statuses = d->get_unit_health().get_status_summary(false,false).count();
+                int wounds = d->get_unit_health().get_wound_details().count();
+
+                bool critical_wounds = d->get_unit_health().has_critical_wounds();
+                if(critical_wounds){
+                    m_grouped_dwarves[tr("Critical Health Issues")].append(d);
+                }else if(treatments || statuses || wounds){
+                    m_grouped_dwarves[tr("Minor Health Issues")].append(d);
+                }else{
+                    m_grouped_dwarves[tr("No Health Issues")].append(d);
+                }
+            }else{
+                if(only_animals && d->is_animal())
+                    m_grouped_dwarves["N/A"].append(d);
+            }
+
+            //update our counts for the display
+            if(d->is_child())
+                n_children ++;
+            else if(d->is_baby())
+                n_babies ++;
+            else
+                n_adults ++;
+        }
+
+        //groups specific to the actual race we're playing (ie. dwarfs)
+        if(!d->is_animal() && !only_animals)
+        {
+            //if hiding children/babies, don't group them, otherwise the aggregate row total in the heading will be off
+            if(!DT->hide_non_adults() || (!d->is_child() && !d->is_baby())){
+
+                if(m_group_by == GB_LEGENDARY){
+                    int legendary_skills = 0;
+                    foreach(Skill s, d->get_skills()->values()) {
+                        if (s.capped_level() >= 15)
+                            legendary_skills++;
+                    }
+                    if (legendary_skills)
+                        m_grouped_dwarves[tr("Legends")].append(d);
+                    else
+                        m_grouped_dwarves[tr("Losers")].append(d);
+                }else if(m_group_by == GB_HAPPINESS){
+                    m_grouped_dwarves[d->happiness_name(d->get_happiness())].append(d);
+                }else if(m_group_by == GB_GOALS){
+                    m_grouped_dwarves[tr("%1 Goals Realized").arg(d->goals_realized())].append(d);
+                }else if(m_group_by == GB_SKILL_RUST){
+                    m_grouped_dwarves[Skill::get_rust_level_desc(d->rust_level())].append(d);
+                }else if(m_group_by == GB_CURRENT_JOB){
+                    QString job_desc = GameDataReader::ptr()->get_job(d->current_job_id())->description;
+                    //if the job is some kind of reaction that doesn't use a material, use the reaction's name
+                    //otherwise, use the base job name, prior to replacing ?? with a material so they're grouped
+                    if(d->current_job_id() != 212 && !job_desc.contains("??"))
+                        job_desc = d->current_job();
+                    m_grouped_dwarves[job_desc.replace(" ??","")].append(d);
+                }else if(m_group_by == GB_MILITARY_STATUS){
+                    if (d->is_baby() || d->is_child()) {
+                        m_grouped_dwarves[tr("Juveniles")].append(d);
+                    } else if (d->active_military() && !d->can_set_labors()) { //master level military elites
+                        m_grouped_dwarves[tr("Champions")].append(d);
+                    } else if (!d->noble_position().isEmpty()) {
+                        m_grouped_dwarves[tr("Nobles")].append(d);
+                    } else if (d->active_military()) {
+                        m_grouped_dwarves[tr("Military (On Duty)")].append(d);
+                    } else if (d->squad_id() > -1){
+                        m_grouped_dwarves[tr("Military (Off Duty)")].append(d);
+                    }else {
+                        m_grouped_dwarves[tr("Can Activate")].append(d);
+                    }
+                }else if(m_group_by == GB_HIGHEST_MOODABLE){
+                    Skill highest = d->highest_moodable();
+                    if(highest.capped_level() != -1 && !d->had_mood()){
+                        m_grouped_dwarves[highest.name()].append(d);
+                    }else{
+                        if(d->had_mood())
+                            m_grouped_dwarves["~Had Mood~"].append(d);
+                        else
+                            m_grouped_dwarves["~Craft (Bone/Stone/Wood)~"].append(d);
+                    }
+                }else if(m_group_by == GB_HIGHEST_SKILL){
+                    Skill highest = d->highest_skill();
+                    QString level = gdr->get_skill_level_name(highest.capped_level());
+                    m_grouped_dwarves[level].append(d);
+                }else if(m_group_by == GB_TOTAL_SKILL_LEVELS){
+                    m_grouped_dwarves[tr("Levels: %1").arg(d->total_skill_levels())]
+                            .append(d);
+                }else if(m_group_by == GB_ASSIGNED_LABORS || m_group_by == GB_ASSIGNED_SKILLED_LABORS){
+                    bool include_hauling = (m_group_by == GB_ASSIGNED_LABORS);
+                    m_grouped_dwarves[tr("%1 Assigned Labors")
+                            .arg(d->total_assigned_labors(include_hauling))].append(d);
+                }else if(m_group_by == GB_SQUAD){
+                    if(d->squad_name().isEmpty()) {
+                        m_grouped_dwarves[tr("No Squad")].append(d);
+                    } else {
+                        m_grouped_dwarves[d->squad_name()].append(d);
+                    }
+                }
+            }
+        }
+    }
+
+    foreach(QString key, m_grouped_dwarves.uniqueKeys()) {
+        build_row(key);
+    }
+
+    emit new_creatures_count(n_adults,n_children,n_babies,race_name);
+}
+
+void DwarfModel::build_row(const QString &key) {
+    QIcon icn_gender;
+    QStandardItem *agg_first_col = 0;
+    QList<QStandardItem*> agg_items;
+    if(!m_grouped_dwarves.contains(key)){
+        LOGE << "Group by failed because key " << key << " wasn't found.";
+        return;
+    }
+    if(m_grouped_dwarves.value(key).count() <= 0){
+        LOGE << "Group by failed because there are no values for key " << key;
+        return;
+    }
+    Dwarf *first_dwarf = m_grouped_dwarves.value(key).at(0);
+    if (!first_dwarf) {
+        LOGE << "'Group by'' set for" << key << "has a bad ref for its first " << "dwarf";
+        return;
+    }
+
+    if (m_group_by != GB_NOTHING) {
+        // we need a root element to hold group members...
+        QString title = QString("%1 (%2)").arg(key).arg(m_grouped_dwarves.value(key).size());
+        agg_first_col = new QStandardItem(title);
+        //bold aggregate titles
+        agg_first_col->setData(get_font(true), Qt::FontRole);
+        //        agg_first_col->setData(build_gradient_brush(QColor(Qt::gray),125,0,QPoint(0,0),QPoint(1,0)),Qt::BackgroundRole);
+        agg_first_col->setData(true, DR_IS_AGGREGATE);
+        agg_first_col->setData(key, DR_GROUP_NAME);
+        agg_first_col->setData(0, DR_RATING);
+        //root->setData(title, DR_SORT_VALUE);
+        // for integer based values we want to make sure they sort by the int
+        // values instead of the string values
+        if (m_group_by == GB_MIGRATION_WAVE) {
+            agg_first_col->setData(first_dwarf->migration_wave(), DR_SORT_VALUE);
+        } else if (m_group_by == GB_HIGHEST_SKILL) {
+            agg_first_col->setData(first_dwarf->highest_skill().actual_exp(), DR_SORT_VALUE);
+        } else if (m_group_by == GB_HIGHEST_MOODABLE) {
+            //make sure to show the had mood and generic craft moods at the bottom of the list
+            if(first_dwarf->had_mood() || first_dwarf->highest_moodable().capped_level() < 0)
+                agg_first_col->setData(QChar(128), DR_SORT_VALUE);
+            else
+                agg_first_col->setData(first_dwarf->highest_moodable().name(), DR_SORT_VALUE);
+        } else if (m_group_by == GB_TOTAL_SKILL_LEVELS) {
+            agg_first_col->setData(first_dwarf->total_skill_levels(), DR_SORT_VALUE);
+        } else if (m_group_by == GB_GOALS) {
+            agg_first_col->setData(first_dwarf->goals_realized(), DR_SORT_VALUE);
+        } else if (m_group_by == GB_SKILL_RUST) {
+            agg_first_col->setData(first_dwarf->rust_level(), DR_SORT_VALUE);
+        } else if (m_group_by == GB_HAPPINESS) {
+            agg_first_col->setData(first_dwarf->get_happiness(), DR_SORT_VALUE);
+        } else if (m_group_by == GB_ASSIGNED_LABORS || m_group_by == GB_ASSIGNED_SKILLED_LABORS) {
+            bool include_hauling = (m_group_by == GB_ASSIGNED_LABORS);
+            agg_first_col->setData(first_dwarf->total_assigned_labors(include_hauling), DR_SORT_VALUE);
+        } else if (m_group_by == GB_PROFESSION) {
+            agg_first_col->setData(first_dwarf->profession(), DR_SORT_VALUE);
+        } else if (m_group_by == GB_RACE){
+            agg_first_col->setData(first_dwarf->race_name(true,true), DR_SORT_VALUE);
+        } else if (m_group_by == GB_CASTE) {
+            agg_first_col->setData(first_dwarf->caste_name(true), DR_SORT_VALUE);
+        } else if (m_group_by == GB_CASTE_TAG){
+            agg_first_col->setData(first_dwarf->caste_tag(), DR_SORT_VALUE);
+        } else if (m_group_by == GB_AGE){
+            agg_first_col->setData(first_dwarf->get_age(), DR_SORT_VALUE);
+        } else if (m_group_by == GB_SEX){
+            agg_first_col->setData(first_dwarf->get_gender_orient_desc(), DR_SORT_VALUE);
+        } else if (m_group_by == GB_SQUAD){
+            int squad_id = first_dwarf->squad_id();
+            if(squad_id != -1){
+                Squad *s = m_df->get_squad(first_dwarf->squad_id());
+                if(s){
+                    int squad_count = s->assigned_count();
+                    title = QString("%1 (%2)").arg(key).arg(squad_count);
+                    agg_first_col->setText(title);
+                    if(squad_count != m_grouped_dwarves.value(key).size()){
+                        agg_first_col->setToolTip(tr("The count may be different as Dwarf Fortress keeps missing, dead dwarves in squads until they're found."));
+                        agg_first_col->setIcon(QIcon(":img/exclamation-red-frame.png"));
+                    }
+                    agg_first_col->setData(squad_id, DR_SORT_VALUE);
+                    agg_first_col->setData(squad_id,DR_ID);
+                    agg_first_col->setData(key,DR_GROUP_NAME);
+                }
+            }else{
+                //put non squads at the bottom of the groups when grouping by squad
+                agg_first_col->setData(QChar(128), DR_SORT_VALUE);
+            }
+        } else if (m_group_by == GB_CURRENT_JOB){
+            //put idle, on break and soldiers at the top/bottom
+            if(first_dwarf->current_job_id() < 0)
+                agg_first_col->setData(QString::number(first_dwarf->current_job_id()), DR_SORT_VALUE);
+        }
+        agg_first_col->setData(agg_first_col->data(DR_SORT_VALUE),DR_GLOBAL);
+        agg_items << agg_first_col;
+    }
+
+    if (agg_first_col) { // we have a parent, so we should draw an aggregate row
+        total_row_count += 1;
+        foreach(ViewColumnSet *set, m_gridview->sets()) {
+            foreach(ViewColumn *col, set->columns()) {
+                QStandardItem *item = col->build_aggregate(key, m_grouped_dwarves[key]);
+                agg_items << item;
+            }
+        }
+    }
+
+    foreach(Dwarf *d, m_grouped_dwarves.value(key)) {
+        QStandardItem *i_name = new QStandardItem(d->nice_name());
+        bool name_italic = false;
+
+        if(m_decorate_nobles){
+            if((m_group_by==GB_SQUAD && (m_df->get_squad(d->squad_id()) && d->squad_position()==0)) || d->noble_position() != ""){
+                i_name->setText(QString("%1 %2 %1").arg(m_symbol).arg(i_name->text()));
+                name_italic = true;
+            }
+        }
+
+        //background gradients for nobles
+        if(d && m_highlight_nobles){
+            if(d->noble_position() != ""){
+                QColor col = m_df->fortress()->get_noble_color(d->historical_id());
+                i_name->setData(build_gradient_brush(col,col.alpha(),0,QPoint(0,0),QPoint(1,0)),Qt::BackgroundRole);
+                i_name->setData(complement(col,0.25),Qt::ForegroundRole);
+            }
+        }
+
+        //set cursed colors
+        if(d && m_highlight_cursed){
+            switch(d->get_curse_type()){
+            case eCurse::VAMPIRE:
+            case eCurse::WEREBEAST:
+            {
+                name_italic = true;
+                i_name->setData(m_cursed_bg,Qt::BackgroundRole);
+                i_name->setData(complement(m_curse_col,0.25),Qt::ForegroundRole);
+            }
+                break;
+            case eCurse::OTHER:
+            {
+                name_italic = true;
+                i_name->setData(m_cursed_bg_light,Qt::BackgroundRole);
+            }
+                break;
+            default:
+                break;
+            }
+        }
+
+        i_name->setData(get_font(d->active_military(),name_italic),Qt::FontRole);
+        if(m_show_tooltips){
+            i_name->setToolTip(d->tooltip_text());
+        }else{
+            i_name->setData(d->tooltip_text(),DwarfModel::DR_TOOLTIP);
+        }
+
+        i_name->setStatusTip(d->nice_name());
+        i_name->setData(false, DR_IS_AGGREGATE);
+        i_name->setData(0, DR_RATING);
+        i_name->setData(d->id(), DR_ID);
+
+        //set the roles for the special right click sorting
+        i_name->setData(d->get_age(), DR_AGE);
+        i_name->setData(d->body_size(), DR_SIZE);
+        i_name->setData(d->nice_name(), DR_NAME);
+
+        i_name->setData(d->get_global_sort_key(m_group_by), DR_GLOBAL);
+
+        //set the sorting within groups when grouping
+        QVariant sort_val;
+        switch(m_group_by) {
+        case GB_PROFESSION:
+            sort_val = d->raw_profession();
+            break;
+        case GB_HAPPINESS:
+            sort_val = d->get_raw_happiness();
+            break;
+        case GB_SQUAD:
+        {
+            sort_val = d->squad_position();
+            if(sort_val.toInt() < 0)
+                sort_val = d->nice_name();
+        }
+            break;
+        case GB_AGE:
+            sort_val = d->get_age();
+            break;
+        case GB_NOTHING:
+        default:
+            sort_val = d->nice_name();
+            break;
+        }
+        i_name->setData(sort_val, DR_SORT_VALUE);
+//        i_name->setData(sort_val, DR_GLOBAL);
+
+        //set gender icons
+        if(m_show_gender){
+            icn_gender.addFile(d->gender_icon_path());
+            i_name->setIcon(icn_gender);
+        }
+
+        QList<QStandardItem*> items;
+        items << i_name;
+        int col_idx = 1;
+        foreach(ViewColumnSet *set, m_gridview->sets()) {
+            foreach(ViewColumn *col, set->columns()) {
+                QStandardItem *item = col->build_cell(d);
+                if(col_idx == GLOBAL_SORT_COL_IDX)//update the hidden global sort column's related cell global sort value
+                    item->setData(d->get_global_sort_key(m_group_by),DwarfModel::DR_GLOBAL);
+                items << item;
+            }
+        }
+
+        if (agg_first_col) {
+            agg_first_col->appendRow(items);
+        } else {
+            appendRow(items);
+        }
+        d->m_name_idx = indexFromItem(i_name);
+        total_row_count += 1;
+    }
+    if (agg_first_col) {
+        appendRow(agg_items);
+    }
+}
+void DwarfModel::set_global_group_sort_info(int role, Qt::SortOrder order){
+    m_global_group_sort_info.insert(m_group_by,qMakePair(role,order));
+}
+void DwarfModel::set_global_sort_col(QString grid_view_name, int col_idx){
+    if(col_idx < 0)
+        m_global_sort_info.remove(m_group_by);
+    else
+        m_global_sort_info.insert(m_group_by, qMakePair(grid_view_name,col_idx));
+}
+void DwarfModel::update_global_sort_col(int group_id){
+    if(!m_global_sort_info.keys().contains(group_id))
+        m_global_sort_info.insert(group_id,qMakePair(this->m_gridview->name(),0));
+}
+
+void DwarfModel::cell_activated(const QModelIndex &idx) {
+    QStandardItem *item = itemFromIndex(idx);
+    if(!item)
+        return;
+    bool is_aggregate = item->data(DR_IS_AGGREGATE).toBool();
+
+    int dwarf_id = 0;
+    if(!is_aggregate && item->data(DR_ID).canConvert<int>()){
+        dwarf_id = item->data(DR_ID).toInt();
+        if (!dwarf_id) {
+            LOGW << "double clicked what should have been a dwarf name, but the ID wasn't set!";
+            return;
+        }
+    }
+
+    if (idx.column() == 0) {
+        if (is_aggregate)
+            return; // no double clicking aggregate names
+
+        Dwarf *d = get_dwarf_by_id(dwarf_id);
+        d->show_details();
+        return;
+    }
+
+    COLUMN_TYPE type = static_cast<COLUMN_TYPE>(idx.data(DwarfModel::DR_COL_TYPE).toInt());
+    if (type != CT_LABOR && type != CT_FLAGS && type != CT_ROLE && type != CT_SUPER_LABOR && type != CT_CUSTOM_PROFESSION)
+        return;
+
+    Q_ASSERT(item);
+
+    int labor_id = item->data(DR_LABOR_ID).toInt();
+    if (is_aggregate) {
+        QModelIndex first_col = idx.sibling(idx.row(), 0);
+
+        // first find out how many are enabled...
+        int enabled_count = 0;
+        int settable_dwarves = 0;
+        QString group_name = idx.data(DwarfModel::DR_GROUP_NAME).toString();
+
+        foreach(Dwarf *d, m_grouped_dwarves.value(group_name)) {
+            if (d->can_set_labors() || DT->labor_cheats_allowed()) {
+                settable_dwarves++;
+                if (d->labor_enabled(labor_id))
+                    enabled_count++;
+            }
+        }
+
+        // if none or some are enabled, enable all of them
+        bool enabled = (enabled_count < settable_dwarves);
+        foreach(Dwarf *d, m_grouped_dwarves.value(group_name)) {
+            d->set_labor(labor_id, enabled, false);
+        }
+
+        // tell the view what we touched...
+        emit dataChanged(idx, idx);
+        QModelIndex left = index(0, 0, first_col);
+        QModelIndex right = index(rowCount(first_col) - 1, columnCount(first_col) - 1, first_col);
+        emit dataChanged(left, right); // tell the view we changed every dwarf under this agg to pick up implicit exclusive changes
+    } else {
+        if (type == CT_LABOR)
+            m_dwarves[dwarf_id]->toggle_labor(labor_id);
+        else if (type == CT_FLAGS)
+            m_dwarves[dwarf_id]->toggle_flag_bit(labor_id);
+        else if (type == CT_ROLE || type == CT_SUPER_LABOR || type == CT_CUSTOM_PROFESSION){
+            Dwarf *d  = m_dwarves[dwarf_id];
+            bool cp_applied = false;
+            if(type == CT_CUSTOM_PROFESSION){
+                QString new_prof_name = idx.data(DwarfModel::DR_CUSTOM_PROF).toString();
+                if(!new_prof_name.isEmpty()){
+                    CustomProfession *cp = DT->get_custom_profession(new_prof_name);
+                    if(cp){
+                        if(d->custom_profession_name() == cp->get_name()){
+                            d->reset_custom_profession(true);
+                        }else{
+                            d->apply_custom_profession(cp);
+                        }
+                        cp_applied = true;
+                    }
+                }
+            }
+            if(!cp_applied){
+                QVariantList labors = item->data(DwarfModel::DR_LABORS).toList();
+                int limit = ceil((double)labors.count() / 2.0f);
+                int enabled = 0;
+                bool enabling = true;
+                foreach(QVariant id, labors){
+                    if(d->labor_enabled(id.toInt()))
+                        enabled++;
+                }
+                if((enabled < limit && enabled > 0) || enabled == labors.count())
+                    enabling = false;
+                foreach(QVariant id, labors){
+                    d->set_labor(id.toInt(),enabling,false);
+                }
+            }
+        }
+
+        QModelIndex left = index(idx.parent().row(), 0, idx.parent().parent());
+        QModelIndex right = index(idx.parent().row(), columnCount(idx.parent()) - 1, idx.parent().parent());
+        emit dataChanged(left, right); // update the agg row
+
+        left = index(idx.row(), 0, idx.parent());
+        right = index(idx.row(), columnCount(idx.parent()) - 1, idx.parent());
+        emit dataChanged(left, right); // update the dwarf row
+    }
+}
+
+void DwarfModel::set_group_by(int group_by) {
+    LOGI << "group_by now set to" << group_by << " for view " << current_grid_view()->name();
+    m_group_by = static_cast<GROUP_BY>(group_by);
+    if(m_df){
+        QTime t;
+        t.start();
+        build_rows();
+        LOGI << "loaded rows for" << m_gridview->name() << t.elapsed() << "ms";
+    }
+}
+
+void DwarfModel::calculate_pending() {
+    int changes = 0;
+    foreach(Dwarf *d, m_dwarves) {
+        changes += d->pending_changes();
+    }
+    foreach(Squad *s, m_df->squads()){
+        changes += s->pending_changes();
+    }
+
+    emit new_pending_changes(changes);
+}
+
+void DwarfModel::clear_pending() {
+    //clear squads before we refresh dwarf data
+    foreach(Squad *s, m_df->squads()){
+        if(s->pending_changes())
+            s->clear_pending();
+    }
+
+    foreach(Dwarf *d, m_dwarves) {
+        if (d->pending_changes()) {
+            d->clear_pending();
+        }
+    }
+    //reset();
+    DT->emit_labor_counts_updated();
+    emit new_pending_changes(0);
+    emit need_redraw();
+}
+
+void DwarfModel::commit_pending() {
+    //before committing, commit squad name changes, and then refresh our squads
+    m_df->fortress()->refresh_squads(); //update our fortress squad list first
+    foreach(Squad *s, m_df->squads()){
+        s->commit_pending();
+    }
+    m_df->load_squads(true);
+
+    foreach(Dwarf *d, m_dwarves) {
+        if (d->pending_changes()) {
+            d->commit_pending();
+        }
+    }
+    load_dwarves();
+
+    emit new_pending_changes(0);
+    emit need_redraw();
+}
+
+QVector<Dwarf*> DwarfModel::get_dirty_dwarves() {
+    QVector<Dwarf*> dwarves;
+    foreach(Dwarf *d, m_dwarves) {
+        if (d->pending_changes())
+            dwarves.append(d);
+    }
+    return dwarves;
+}
+
+QModelIndex DwarfModel::findOne(const QVariant &needle, int role, int column, const QModelIndex &start_index) {
+    QModelIndex ret_val;
+    if (data(start_index, role) == needle) {
+        ret_val = start_index;
+        return ret_val;
+    }
+    for (int i = 0; i < rowCount(start_index); ++i) {
+        ret_val = findOne(needle, role, column, index(i, column, start_index));
+        if (ret_val.isValid())
+            return ret_val;
+    }
+    return ret_val;
+}
+
+QList<QPersistentModelIndex> DwarfModel::findAll(const QVariant &needle, int role, int column, QModelIndex start_index) {
+    QList<QPersistentModelIndex> ret_val;
+    if (data(start_index, role) == needle)
+        ret_val.append(QPersistentModelIndex(start_index));
+    for (int i = 0; i < rowCount(start_index); ++i) {
+        if (column == -1) {
+            for (int j = 0; j < columnCount(start_index); ++j) {
+                ret_val.append(findAll(needle, role, -1, index(i, j, start_index)));
+            }
+        } else {
+            ret_val.append(findAll(needle, role, column, index(i, column, start_index)));
+        }
+    }
+    return ret_val;
+}
+
+void DwarfModel::dwarf_group_toggled(const QString &group_name) {
+    QModelIndex agg_cell = findOne(group_name, DR_GROUP_NAME);
+    QModelIndex left;
+    QModelIndex right;
+    if (agg_cell.isValid()) {
+        left = agg_cell;
+        right = index(agg_cell.row(), columnCount(agg_cell.parent()) -1, agg_cell.parent());
+        emit dataChanged(left, right);
+    }
+    foreach (Dwarf *d, m_grouped_dwarves[group_name]) {
+        foreach(QModelIndex idx, findAll(d->id(), DR_ID, 0, agg_cell)) {
+            left = idx;
+            right = index(idx.row(), columnCount(idx.parent()) - 1, idx.parent());
+            emit dataChanged(left, right);
+        }
+    }
+}
+
+void DwarfModel::dwarf_set_toggled(Dwarf *d) {
+    // just update all cells we can find with this dwarf's id
+    QList<QPersistentModelIndex> cells = findAll(d->id(), DR_ID, 0);
+    foreach(QPersistentModelIndex idx, cells) {
+        QModelIndex left = idx;
+        QModelIndex right = index(idx.row(), columnCount(idx.parent()) - 1, idx.parent());
+        emit dataChanged(left, right);
+    }
+    if (cells.size()) {
+        QPersistentModelIndex first_idx = cells.at(0);
+        QModelIndex left = first_idx.parent();
+        QModelIndex right = index(left.row(), columnCount(left) - 1, left.parent());
+        emit dataChanged(left, right);
+    }
+}
+
+QBrush DwarfModel::build_gradient_brush(QColor base_col, int alpha_start, int alpha_finish, QPoint start, QPoint end){
+    QLinearGradient grad(start.x(),start.y(),end.x(),end.y());
+    grad.setCoordinateMode(QGradient::ObjectBoundingMode);
+    base_col.setAlpha(alpha_start);
+    grad.setColorAt(0,base_col);
+    base_col.setAlpha(alpha_finish);
+    grad.setColorAt(1,base_col);
+    return QBrush(grad);
+}
+
+void DwarfModel::read_settings(){
+    QSettings *s = DT->user_settings();
+
+    //font
+    m_font = s->value("options/grid/font", QFont(DefaultFonts::getRowFontName(), DefaultFonts::getRowFontSize())).value<QFont>();
+
+    //noble symbol
+    QFontMetrics fm(m_font);
+    m_symbol = QChar(0x263C); //masterwork symbol in df
+    if(!fm.inFont(m_symbol)){
+        m_symbol = QChar(0x2261); //3 horizontal lines
+        if(!fm.inFont(m_symbol))
+            m_symbol = QChar(0x002A); //asterisk
+    }
+
+    m_animal_health = DT->user_settings()->value("options/animal_health",false).toBool();
+    m_show_gender = s->value("options/grid/show_gender_icons",true).toBool();
+    m_decorate_nobles = s->value("options/grid/decorate_noble_names",false).toBool();
+    m_highlight_nobles = s->value("options/highlight_nobles",true).toBool();
+    m_highlight_cursed = s->value("options/highlight_cursed",false).toBool();
+    m_curse_col = s->value("options/colors/cursed", FortressEntity::get_default_color(FortressEntity::CURSED)).value<QColor>();
+    m_cursed_bg = build_gradient_brush(m_curse_col,m_curse_col.alpha(),0,QPoint(0,0),QPoint(1,0));
+    m_cursed_bg_light = build_gradient_brush(m_curse_col, 50,0,QPoint(0,0),QPoint(1,0)); //keep a weakly highlighted version
+    m_show_labor_counts = s->value("options/grid/show_labor_counts",false).toBool();
+    m_show_tooltips = s->value("options/grid/show_tooltips",true).toBool();
+
+    m_cell_width = s->value("options/grid/cell_size", DEFAULT_CELL_SIZE).toInt();
+    m_cell_padding = s->value("options/grid/cell_padding", 0).toInt();
+    m_cell_width += (m_cell_padding*2)+2;
+}
+
+QFont DwarfModel::get_font(bool bold, bool italic, bool underline){
+    QFont ret = m_font;
+    if(bold)
+        ret.setBold(true);
+    if(italic)
+        ret.setItalic(true);
+    if(underline)
+        ret.setUnderline(true);
+    return ret;
+}