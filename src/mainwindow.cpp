/*
Dwarf Therapist
Copyright (c) 2009 Trey Stout (chmod)

Permission is hereby granted, free of charge, to any person obtaining a copy
of this software and associated documentation files (the "Software"), to deal
in the Software without restriction, including without limitation the rights
to use, copy, modify, merge, publish, distribute, sublicense, and/or sell
copies of the Software, and to permit persons to whom the Software is
furnished to do so, subject to the following conditions:

The above copyright notice and this permission notice shall be included in
all copies or substantial portions of the Software.

THE SOFTWARE IS PROVIDED "AS IS", WITHOUT WARRANTY OF ANY KIND, EXPRESS OR
IMPLIED, INCLUDING BUT NOT LIMITED TO THE WARRANTIES OF MERCHANTABILITY,
FITNESS FOR A PARTICULAR PURPOSE AND NONINFRINGEMENT. IN NO EVENT SHALL THE
AUTHORS OR COPYRIGHT HOLDERS BE LIABLE FOR ANY CLAIM, DAMAGES OR OTHER
LIABILITY, WHETHER IN AN ACTION OF CONTRACT, TORT OR OTHERWISE, ARISING FROM,
OUT OF OR IN CONNECTION WITH THE SOFTWARE OR THE USE OR OTHER DEALINGS IN
THE SOFTWARE.
*/
#include "mainwindow.h"
#include "ui_mainwindow.h"
#include "aboutdialog.h"
#include "dwarf.h"
#include "dwarfmodel.h"
#include "dwarfmodelproxy.h"
#include "memorylayout.h"
#include "viewmanager.h"
#include "viewcolumnset.h"
#include "customprofession.h"
#include "superlabor.h"
#include "defines.h"
#include "version.h"
#include "dwarftherapist.h"
#include "importexportdialog.h"
#include "columntypes.h"
#include "rotatedheader.h"
#include "scanner.h"
#include "scriptdialog.h"
#include "truncatingfilelogger.h"
#include "roledialog.h"
#include "viewcolumn.h"
#include "rolecolumn.h"
#include "statetableview.h"
#include "laboroptimizer.h"
#include "laboroptimizerplan.h"
#include "optimizereditor.h"
#include "gamedatareader.h"
<<<<<<< HEAD
#include "fortressentity.h"
=======
#include "thoughtsdock.h"
>>>>>>> 00101393
#include "preference.h"
#include "dfinstance.h"
#include "squad.h"
<<<<<<< HEAD

#include "gridviewdock.h"
#include "skilllegenddock.h"
#include "dwarfdetailsdock.h"
#include "informationdock.h"
#include "preferencesdock.h"
#include "thoughtsdock.h"
#include "healthlegenddock.h"
#include "equipmentoverviewdock.h"

#include "eventfilterlineedit.h"
=======
#include "eventfilterlineedit.h"
#include "gridview.h"

#include <QDesktopServices>
#include <QFileDialog>
#include <QMessageBox>
#include <QShortcut>
#include <QTime>
#include <QPainter>
>>>>>>> 00101393

MainWindow::MainWindow(QWidget *parent)
    : QMainWindow(parent)
    , ui(new Ui::MainWindow)
    , m_df(0)
    , m_lbl_status(new QLabel(tr("Disconnected"), this))
    , m_lbl_message(new QLabel(tr("Initializing"), this))
    , m_progress(new QProgressBar(this))
    , m_settings(0)
    , m_view_manager(0)
    , m_model(new DwarfModel(this))
    , m_proxy(new DwarfModelProxy(this))
    , m_about_dialog(new AboutDialog(this))
    , m_scanner(0)
    , m_script_dialog(new ScriptDialog(this))
    , m_role_editor(0)
    , m_optimize_plan_editor(0)
    , m_reading_settings(false)
    , m_show_result_on_equal(false)
    , m_dwarf_name_completer(0)
    , m_force_connect(false)
    , m_try_download(true)
    , m_deleting_settings(false)
    , m_act_sep_optimize(0)
    , m_btn_optimize(0)
{
    ui->setupUi(this);

    //connect to df first, we need to read raws for some ui elements first!!!
    //connect_to_df();

    m_view_manager = new ViewManager(m_model, m_proxy, this);
    ui->v_box->addWidget(m_view_manager);
    setCentralWidget(ui->main_widget);

    setTabPosition(Qt::AllDockWidgetAreas, QTabWidget::North);

    /* docks! */
    GridViewDock *grid_view_dock = new GridViewDock(m_view_manager, this);
    grid_view_dock->setHidden(true); // hide by default
    grid_view_dock->setFloating(false);
    addDockWidget(Qt::RightDockWidgetArea, grid_view_dock);

    SkillLegendDock *skill_legend_dock = new SkillLegendDock(this);
    skill_legend_dock->setHidden(true); // hide by default
    skill_legend_dock->setFloating(false);
    addDockWidget(Qt::RightDockWidgetArea, skill_legend_dock);

    DwarfDetailsDock *dwarf_details_dock = new DwarfDetailsDock(this);
    dwarf_details_dock->setHidden(true);
    dwarf_details_dock->setFloating(false);
    addDockWidget(Qt::RightDockWidgetArea, dwarf_details_dock);

    InformationDock *info_dock = new InformationDock(this);
    info_dock->setHidden(true);
    info_dock->setFloating(false);
    addDockWidget(Qt::RightDockWidgetArea, info_dock);

    PreferencesDock *pref_dock = new PreferencesDock(this);
    pref_dock->setHidden(true);
    pref_dock->setFloating(false);
    addDockWidget(Qt::RightDockWidgetArea, pref_dock);

    ThoughtsDock *thought_dock = new ThoughtsDock(this);
    thought_dock->setHidden(true);
    thought_dock->setFloating(false);
    addDockWidget(Qt::RightDockWidgetArea, thought_dock);

    HealthLegendDock *health_dock = new HealthLegendDock(this);
    health_dock->setHidden(true);
    health_dock->setFloating(false);
    addDockWidget(Qt::RightDockWidgetArea, health_dock);

    EquipmentOverviewDock *equipoverview_dock = new EquipmentOverviewDock(this);
    equipoverview_dock->setHidden(true);
    equipoverview_dock->setFloating(false);
    addDockWidget(Qt::RightDockWidgetArea, equipoverview_dock);

    ui->menu_docks->addAction(ui->dock_pending_jobs_list->toggleViewAction());
    ui->menu_docks->addAction(ui->dock_custom_professions->toggleViewAction());
    ui->menu_docks->addAction(grid_view_dock->toggleViewAction());
    ui->menu_docks->addAction(skill_legend_dock->toggleViewAction());
    ui->menu_docks->addAction(info_dock->toggleViewAction());
    ui->menu_docks->addAction(dwarf_details_dock->toggleViewAction());
    ui->menu_docks->addAction(pref_dock->toggleViewAction());
    ui->menu_docks->addAction(thought_dock->toggleViewAction());
    ui->menu_docks->addAction(health_dock->toggleViewAction());
    ui->menu_docks->addAction(equipoverview_dock->toggleViewAction());

    ui->menuWindows->addAction(ui->main_toolbar->toggleViewAction());

    LOGD << "setting up connections for MainWindow";
    connect(ui->main_toolbar, SIGNAL(toolButtonStyleChanged(Qt::ToolButtonStyle)),this, SLOT(main_toolbar_style_changed(Qt::ToolButtonStyle)));

    connect(m_model, SIGNAL(new_creatures_count(int,int,int, QString)), this, SLOT(new_creatures_count(int,int,int, QString)));
    connect(m_model, SIGNAL(new_pending_changes(int)), this, SLOT(new_pending_changes(int)));
    connect(ui->act_clear_pending_changes, SIGNAL(triggered()), m_model, SLOT(clear_pending()));
    connect(ui->act_commit_pending_changes, SIGNAL(triggered()), m_model, SLOT(commit_pending()));
    connect(ui->act_expand_all, SIGNAL(triggered()), m_view_manager, SLOT(expand_all()));
    connect(ui->act_collapse_all, SIGNAL(triggered()), m_view_manager, SLOT(collapse_all()));

    connect(ui->tree_pending, SIGNAL(currentItemChanged(QTreeWidgetItem *, QTreeWidgetItem *)),
            m_view_manager, SLOT(jump_to_dwarf(QTreeWidgetItem *, QTreeWidgetItem *)));

    connect(ui->tree_custom_professions, SIGNAL(customContextMenuRequested(QPoint)), this, SLOT(draw_custom_profession_context_menu(QPoint)));
    connect(ui->tree_custom_professions,SIGNAL(currentItemChanged(QTreeWidgetItem*,QTreeWidgetItem*)),
            m_view_manager, SLOT(jump_to_profession(QTreeWidgetItem*,QTreeWidgetItem*)));

    connect(m_view_manager, SIGNAL(dwarf_focus_changed(Dwarf*)), dwarf_details_dock, SLOT(show_dwarf(Dwarf*)));

    connect(m_proxy, SIGNAL(show_tooltip(QString)),info_dock,SLOT(show_info(QString)));

    connect(m_view_manager, SIGNAL(selection_changed()), this, SLOT(toggle_opts_menu()));
    connect(ui->cb_filter_script, SIGNAL(currentIndexChanged(const QString &)), SLOT(new_filter_script_chosen(const QString &)));

    connect(m_script_dialog, SIGNAL(test_script(QString)),m_proxy,SLOT(test_script(QString)));
    connect(m_script_dialog, SIGNAL(scripts_changed()), SLOT(reload_filter_scripts()));
    connect(m_script_dialog, SIGNAL(accepted()),m_proxy,SLOT(clear_test()));
    connect(m_script_dialog, SIGNAL(rejected()), m_proxy, SLOT(clear_test()));

    connect(m_view_manager,SIGNAL(group_changed(int)), this, SLOT(display_group(int)));

    connect(pref_dock,SIGNAL(item_selected(QList<QPair<QString,QString> >)),this,SLOT(preference_selected(QList<QPair<QString,QString> >)));
    connect(thought_dock, SIGNAL(item_selected(QList<short>)), this, SLOT(thought_selected(QList<short>)));
    connect(health_dock, SIGNAL(item_selected(QList<QPair<int,int> >)), this, SLOT(health_legend_selected(QList<QPair<int,int> >)));
    connect(equipoverview_dock, SIGNAL(item_selected(QList<QPair<QString,int> >)), this, SLOT(equipoverview_selected(QList<QPair<QString,int> >)));

    connect(this,SIGNAL(lostConnection()),equipoverview_dock,SLOT(clear()));
    connect(this,SIGNAL(lostConnection()),pref_dock,SLOT(clear()));
    connect(this,SIGNAL(lostConnection()),thought_dock,SLOT(clear()));

    connect(ui->btn_clear_filters, SIGNAL(clicked()),this,SLOT(clear_all_filters()));

    connect(m_proxy, SIGNAL(filter_changed()),this,SLOT(refresh_active_scripts()));

    //the model will perform the unit reads, and emit a signal, which we pass to the DT object
    //DT will perform any other changes/updates required, and then pass on the signal, which will be used to update data (ie. superlabor columns)
    connect(m_model,SIGNAL(units_refreshed()),DT,SLOT(emit_units_refreshed()));
    //DT then emits a second signal, ensuring that any updates to data is done before signalling other objects
    //the view manager is signalled this way, to ensure that the order of signals is preserved
    connect(DT,SIGNAL(connected()),m_view_manager,SLOT(rebuild_global_sort_keys()));

    m_settings = new QSettings(QSettings::IniFormat, QSettings::UserScope, COMPANY, PRODUCT, this);

    m_progress->setVisible(false);
    statusBar()->addPermanentWidget(m_lbl_message, 0);
    statusBar()->addPermanentWidget(m_lbl_status, 0);
    set_interface_enabled(false);

    ui->cb_group_by->setItemData(0, DwarfModel::GB_NOTHING);
    ui->cb_group_by->addItem(tr("Age"), DwarfModel::GB_AGE);
    ui->cb_group_by->addItem(tr("Caste"), DwarfModel::GB_CASTE);
    ui->cb_group_by->addItem(tr("Current Job"), DwarfModel::GB_CURRENT_JOB);
    ui->cb_group_by->addItem(tr("Gender & Orientation"), DwarfModel::GB_SEX);
    ui->cb_group_by->addItem(tr("Goals"), DwarfModel::GB_GOALS);
    ui->cb_group_by->addItem(tr("Happiness"), DwarfModel::GB_HAPPINESS);
    ui->cb_group_by->addItem(tr("Has Nickname"),DwarfModel::GB_HAS_NICKNAME);
    ui->cb_group_by->addItem(tr("Health"),DwarfModel::GB_HEALTH);
    ui->cb_group_by->addItem(tr("Highest Moodable Skill"), DwarfModel::GB_HIGHEST_MOODABLE);
    ui->cb_group_by->addItem(tr("Highest Skill"), DwarfModel::GB_HIGHEST_SKILL);
    ui->cb_group_by->addItem(tr("Legendary Status"), DwarfModel::GB_LEGENDARY);
    ui->cb_group_by->addItem(tr("Migration Wave"),DwarfModel::GB_MIGRATION_WAVE);
    ui->cb_group_by->addItem(tr("Military Status"),DwarfModel::GB_MILITARY_STATUS);
    ui->cb_group_by->addItem(tr("Profession"), DwarfModel::GB_PROFESSION);
    ui->cb_group_by->addItem(tr("Race"), DwarfModel::GB_RACE);
    ui->cb_group_by->addItem(tr("Skill Rust"), DwarfModel::GB_SKILL_RUST);
    ui->cb_group_by->addItem(tr("Squad"), DwarfModel::GB_SQUAD);
    ui->cb_group_by->addItem(tr("Total Assigned Labors"),DwarfModel::GB_ASSIGNED_LABORS);
    ui->cb_group_by->addItem(tr("Total Assigned Skilled Labors"),DwarfModel::GB_ASSIGNED_SKILLED_LABORS);
    ui->cb_group_by->addItem(tr("Total Skill Levels"),DwarfModel::GB_TOTAL_SKILL_LEVELS);

    read_settings();
    load_customizations();
    reload_filter_scripts();
    refresh_role_menus();
    refresh_opts_menus();

    if (m_settings->value("options/check_for_updates_on_startup", true).toBool())
        check_latest_version();


    //add CTRL+A to select all currently filtered/visible dwarves
    new QShortcut(Qt::CTRL + Qt::Key_A, m_view_manager, SLOT(select_all()));
    raise();
}

MainWindow::~MainWindow() {
    delete m_lbl_status;
    delete m_lbl_message;
    delete m_progress;

    delete m_about_dialog;
    delete m_scanner;
    delete m_script_dialog;
    delete m_role_editor;
    delete m_optimize_plan_editor;
    delete m_dwarf_name_completer;

    delete m_model;
    delete m_view_manager;
    delete m_proxy;
    delete m_df;
    delete m_settings;
    delete ui;
}

void MainWindow::read_settings() {
    m_reading_settings = true;
    m_settings->beginGroup("window");
    { // WINDOW SETTINGS
        try{
            //restore window size/position
            QByteArray geom = m_settings->value("geometry").toByteArray();
            if (!geom.isEmpty()) {
                restoreGeometry(geom);
            }
            //restore toolbars, docks, etc..
            QByteArray state = m_settings->value("state").toByteArray();
            if (!state.isEmpty()) {
                restoreState(state);
            }

        }catch(...){
            //this can sometimes crash, no idea why
        }
    }
    m_settings->endGroup();
    m_reading_settings = false;

}

void MainWindow::write_settings() {
    if (m_settings && !m_reading_settings) {
        LOGI << "beginning to write settings";
        QByteArray geom = saveGeometry();
        QByteArray state = saveState();
        m_settings->beginGroup("window");
        m_settings->setValue("geometry", QVariant(geom));
        m_settings->setValue("state", QVariant(state));
        m_settings->endGroup();
        m_settings->beginGroup("gui_options");
        m_settings->setValue("group_by", m_model->current_grouping());

        DwarfDetailsDock *dock = qobject_cast<DwarfDetailsDock*>(QObject::findChild<DwarfDetailsDock*>("dock_dwarf_details"));
        if(dock){
            QByteArray sizes = dock->splitter_sizes();
            if(!sizes.isNull())
                m_settings->setValue("detailPanesSizes", sizes);
        }
        m_settings->endGroup();

        LOGI << "finished writing settings";
    }
}

void MainWindow::closeEvent(QCloseEvent *evt) {
    LOGI << "Beginning shutdown";
    if(!m_deleting_settings) {
        write_settings();
        m_view_manager->write_views();
    }
    evt->accept();
    LOGI << "Closing Dwarf Therapist normally";
}

void MainWindow::connect_to_df() {
    LOGI << "attempting connection to running DF game";
    if (m_df) {
        LOGI << "already connected, disconnecting";
        delete m_df;
        set_interface_enabled(false);
        m_df = 0;
        reset();
    }

    m_df = DFInstance::newInstance();
    GameDataReader::ptr()->refresh_facets();

    // find_running_copy can fail for several reasons, and will take care of
    // logging and notifying the user.
    if (m_force_connect && m_df && m_df->find_running_copy(true)) {
        m_scanner = new Scanner(m_df, this);

        if(m_df->memory_layout()){
            LOGI << "Connection to DF version" << m_df->memory_layout()->game_version() << "established.";
            set_status_message(tr("Connected to DF %1").arg(m_df->memory_layout()->game_version()),tr("Currently using layout file: %1").arg(m_df->memory_layout()->filename()));
        }else{
            LOGI << "Connection to unknown DF Version established.";
            set_status_message("Connected to unknown version!","");
        }
        m_force_connect = false;
    } else if (m_df && m_df->find_running_copy() && m_df->is_ok()) {
        m_scanner = new Scanner(m_df, this);
        LOGI << "Connection to DF version" << m_df->memory_layout()->game_version() << "established.";
        set_status_message(tr("Connected to DF %1").arg(m_df->memory_layout()->game_version()),tr("Currently using layout file: %1").arg(m_df->memory_layout()->filename()));
        m_force_connect = false;
    } else {
        m_force_connect = true;
    }

    if(m_df && m_df->is_ok()){
        set_interface_enabled(true);
        connect(m_df, SIGNAL(progress_message(QString)), SLOT(set_progress_message(QString)), Qt::UniqueConnection);
        connect(m_df, SIGNAL(progress_range(int,int)), SLOT(set_progress_range(int,int)), Qt::UniqueConnection);
        connect(m_df, SIGNAL(progress_value(int)), SLOT(set_progress_value(int)), Qt::UniqueConnection);

        if (m_df->memory_layout() && m_df->memory_layout()->is_complete()) {
            connect(m_df, SIGNAL(connection_interrupted()), SLOT(lost_df_connection()));

            m_df->load_game_data();
            if(m_view_manager){
                m_view_manager->reload_views();
                m_view_manager->draw_views();

                GridViewDock *dock = qobject_cast<GridViewDock*>(QObject::findChild<GridViewDock*>("GridViewDock"));
                if(dock)
                    dock->draw_views();
            }
            if (DT->user_settings()->value("options/read_on_startup", true).toBool()) {
                read_dwarves();
            }
        }
    }
}

void MainWindow::set_status_message(QString msg, QString tooltip_msg){
    m_lbl_status->setText(tr("%1 - DT Version %2").arg(msg).arg(Version().to_string()));
    m_lbl_status->setToolTip(tr("<span>%1</span>").arg(tooltip_msg));
}

void MainWindow::lost_df_connection() {
    LOGW << "lost connection to DF";
    emit lostConnection();
    if (m_df) {
        m_model->clear_all(true);
        m_df->disconnect();
        delete m_df;
        m_df = 0;
        reset();
        set_interface_enabled(false);
        QString details = tr("Dwarf Fortress has either stopped running, or you unloaded your game. Please re-connect when a fort is loaded.");
        set_status_message(tr("Disconnected"), details);
        QMessageBox::information(this, tr("Unable to talk to Dwarf Fortress"), details);
    }
}

void MainWindow::read_dwarves() {
    if (!m_df || !m_df->is_ok()) {
        lost_df_connection();
        return;
    }

    QTime t;
    t.start();
    //clear the selected dwarf's details, save the id of the one we're showing
    int dock_id = -1;
    DwarfDetailsDock *dock = qobject_cast<DwarfDetailsDock*>(QObject::findChild<DwarfDetailsDock*>("dock_dwarf_details"));
    if(dock){
        dock_id = dock->current_id();
        dock->clear(false);
    }
    //save the ids of the currently selected dwarfs
    QVector<int> ids;
    foreach(Dwarf *d, m_view_manager->get_selected_dwarfs()){
        ids << d->id();
    }
    //clear selected dwarfs in the view
    if(m_view_manager)
        m_view_manager->clear_selected();

    //clear data in each column for each view
    foreach(GridView *gv, m_view_manager->views()){
        foreach(ViewColumnSet *set, gv->sets()) {
            foreach(ViewColumn *col, set->columns()) {
                col->clear_cells();
            }
        }
    }
    m_model->clear_all(false);

    m_model->set_instance(m_df);
    m_df->load_fortress();
    m_df->load_squads(false);
    m_model->load_dwarves();

    set_progress_message("Setting up interface...");

    if (m_model->get_dwarves().size() < 1) {
        lost_df_connection();
        return;
    }

    set_interface_enabled(true);
    new_pending_changes(0);

    m_view_manager->redraw_current_tab();

    //reselect the ids we saved above
    m_view_manager->reselect(ids);

    // setup the filter auto-completer and reselect our dwarf for the details dock
    bool dwarf_found = false;
    QStandardItemModel *filters = new QStandardItemModel(this);
    foreach(Dwarf *d, m_model->get_dwarves()){
        QStandardItem *i = new QStandardItem(d->nice_name());
        i->setData(d->nice_name(),DwarfModel::DR_SPECIAL_FLAG);
        filters->appendRow(i);
        if(dock_id > 0 && !dwarf_found && d->id() == dock_id){
            dock->show_dwarf(d);
            dwarf_found = true;
        }
    }

    QHash<QPair<QString,QString>,DFInstance::pref_stat* > prefs = DT->get_DFInstance()->get_preference_stats();
    QPair<QString,QString> key_pair;
    foreach(key_pair, prefs.uniqueKeys()){
        QStandardItem *i = new QStandardItem(key_pair.second);
        i->setData(key_pair.second,DwarfModel::DR_SPECIAL_FLAG);
        QVariantList data;
        data << key_pair.first << key_pair.second;
        i->setData(SCR_PREF_EXP,Qt::UserRole);
        i->setData(data,Qt::UserRole+1);
        filters->appendRow(i);
    }
    if(!dwarf_found)
        dock->clear(false);

    filters->sort(0,Qt::AscendingOrder);

    if (!m_dwarf_name_completer) {
        m_dwarf_name_completer = new QCompleter(filters,this);
        m_dwarf_name_completer->setCompletionMode(QCompleter::UnfilteredPopupCompletion);
        m_dwarf_name_completer->setCompletionRole(DwarfModel::DR_SPECIAL_FLAG);
        m_dwarf_name_completer->setCaseSensitivity(Qt::CaseInsensitive);
        ui->le_filter_text->setCompleter(m_dwarf_name_completer);
    }

    //apply a filter when an item is clicked with the mouse in the popup list
    connect(m_dwarf_name_completer->popup(),SIGNAL(clicked(QModelIndex)),this,SLOT(apply_filter(QModelIndex)));
    //we need a custom event filter to intercept the enter key and emit our own signal to filter when enter is hit
    EventFilterLineEdit *filter = new EventFilterLineEdit(ui->le_filter_text, this);
    m_dwarf_name_completer->popup()->installEventFilter(filter);
    connect(filter,SIGNAL(enterPressed(QModelIndex)),this,SLOT(apply_filter(QModelIndex)));

    if(!m_role_editor){
        m_role_editor = new roleDialog(m_df, this);
        connect(m_role_editor, SIGNAL(finished(int)), this, SLOT(done_editing_role(int)),Qt::UniqueConnection);
    }
    if(!m_optimize_plan_editor){
        m_optimize_plan_editor = new optimizereditor(this);
        connect(m_optimize_plan_editor, SIGNAL(finished(int)), this, SLOT(done_editing_opt_plan(int)), Qt::UniqueConnection);
    }\
    if(!m_script_dialog){
        m_script_dialog = new ScriptDialog(this);
    }

    if(DT->multiple_castes && ui->cb_group_by->findData(DwarfModel::GB_CASTE_TAG) < 0){
        //special grouping when using multiple castes, insert it after the caste group
        ui->cb_group_by->blockSignals(true);
        int grp_by = ui->cb_group_by->itemData(ui->cb_group_by->currentIndex()).toInt();
        ui->cb_group_by->insertItem(3, QIcon(":img/exclamation-red-frame.png"), tr("Caste Tag"), DwarfModel::GB_CASTE_TAG);
        ui->cb_group_by->setItemData(3, tr("Possible Spoilers! This may show special/hidden castes!"), Qt::ToolTipRole);
        ui->cb_group_by->setCurrentIndex(ui->cb_group_by->findData(grp_by));
        ui->cb_group_by->blockSignals(false);
    }

    this->setWindowTitle(QString("%1 %2").arg(tr("Dwarf Therapist - ")).arg(m_df->fortress_name()));

    LOGI << "completed read in" << t.elapsed() << "ms";
    set_progress_message("");
}

void MainWindow::apply_filter(){
    apply_filter(m_dwarf_name_completer->currentIndex());
}

void MainWindow::apply_filter(QModelIndex idx){
    if(idx.data(Qt::UserRole) == SCR_PREF_EXP){
        QVariantList data = idx.data(Qt::UserRole+1).toList();
        QList<QPair<QString,QString> > prefs;
        QPair<QString,QString> pref_pair = qMakePair(data.at(0).toString(),data.at(1).toString());
        prefs << pref_pair;
        preference_selected(prefs,QString("%1: %2").arg(pref_pair.first).arg(pref_pair.second),SCR_PREF_EXP);
    }
    ui->le_filter_text->clear();
}

void MainWindow::set_interface_enabled(bool enabled) {
    ui->act_connect_to_DF->setEnabled(!enabled);
    ui->act_read_dwarves->setEnabled(enabled);
    //ui->act_scan_memory->setEnabled(enabled);
    ui->act_expand_all->setEnabled(enabled);
    ui->act_collapse_all->setEnabled(enabled);
    ui->cb_group_by->setEnabled(enabled);
    ui->act_import_existing_professions->setEnabled(enabled);
    ui->act_print->setEnabled(enabled);
    if(m_view_manager)
        m_view_manager->setEnabled(enabled);
}

void MainWindow::check_latest_version(bool show_result_on_equal) {
    Q_UNUSED(show_result_on_equal);
    return;
    //TODO: check for updates
}

void MainWindow::version_check_finished(bool error) {
    Q_UNUSED(error);
//    if (error) {
//        qWarning() <<  m_http->errorString();
//    }
//    QString data = QString(m_http->readAll());
//    QRegExp rx("(\\d+)\\.(\\d+)\\.(\\d+)");
//    int pos = rx.indexIn(data);

//    if (pos != -1) {
//        Version our_v(DT_VERSION_MAJOR, DT_VERSION_MINOR, DT_VERSION_PATCH);
//        QString major = rx.cap(1);
//        QString minor = rx.cap(2);
//        QString patch = rx.cap(3);
//        Version newest_v(major.toInt(), minor.toInt(), patch.toInt());
//        LOGI << "RUNNING VERSION         :" << our_v.to_string();
//        LOGI << "LATEST AVAILABLE VERSION:" << newest_v.to_string();
//        if (our_v < newest_v) {
//            LOGI << "LATEST VERSION IS NEWER!";
//            QMessageBox *mb = new QMessageBox(this);
//            mb->setIcon(QMessageBox::Information);
//            mb->setWindowTitle(tr("Update Available"));
//            mb->setText(tr("A newer version of this application is available."));
//            QString link = tr("<br><a href=\"%1\">Click Here to Download v%2"
//                              "</a>")
//                           .arg(URL_DOWNLOAD_LIST)
//                           .arg(newest_v.to_string());
//            mb->setInformativeText(tr("You are currently running v%1. %2")
//                                   .arg(our_v.to_string()).arg(link));
//            mb->exec();
//        } else if (m_show_result_on_equal) {
//            QMessageBox *mb = new QMessageBox(this);
//            mb->setWindowTitle(tr("Up to Date"));
//            mb->setText(tr("You are running the most recent version of Dwarf "
//                           "Therapist."));
//            mb->exec();
//        }
//        m_about_dialog->set_latest_version(newest_v);
//    } else {
//        m_about_dialog->version_check_failed();
//    }
}

void MainWindow::check_for_layout(const QString & checksum) {
    m_try_download = false;

    if(m_try_download &&
            (m_settings->value("options/check_for_updates_on_startup", true).toBool())) {
//        m_try_download = false;

//        LOGI << "Checking for layout for checksum: " << checksum;
//        m_tmp_checksum = checksum;

//        Version our_v(DT_VERSION_MAJOR, DT_VERSION_MINOR, DT_VERSION_PATCH);

//        QString request = QString("/memory_layouts/checksum/%1").arg(checksum);
//        QHttpRequestHeader header("GET", request);
//        header.setValue("Host", "www.dwarftherapist.com");
//        header.setValue("User-Agent", QString("DwarfTherapist %1").arg(our_v.to_string()));
//        if (m_http) {
//            m_http->deleteLater();
//        }
//        m_http = new QHttp(this);
//        m_http->setHost("www.dwarftherapist.com");

//        disconnect(m_http, SIGNAL(done(bool)));
//        connect(m_http, SIGNAL(done(bool)), this, SLOT(layout_check_finished(bool)));
//        m_http->request(header);
    } else if (!m_force_connect) {
        m_df->layout_not_found(checksum);
    }
}

void MainWindow::layout_check_finished(bool error) {
    //int status = m_http->lastResponse().statusCode();
    //LOGD << "Status: " << status;

//    error = error || (status != 200);
//    if(!error) {
//        QTemporaryFile outFile("layout.ini");
//        if (!outFile.open())
//         return;

//    if( !outFile.setPermissions((QFile::Permission)0x666) ) {
//        LOGD << "WARNING: Unable to set permissions for new layout.";
//    }

//        QString fileName = outFile.fileName();
//        QTextStream out(&outFile);
//        out << m_http->readAll();
//        outFile.close();

//        QString version;

//        {
//            QSettings layout(fileName, QSettings::IniFormat);
//            version = layout.value("info/version_name", "").toString();
//        }

//        LOGD << "Found version" << version;

//        if(m_df->add_new_layout(version, outFile)) {
//            QMessageBox *mb = new QMessageBox(this);
//            mb->setIcon(QMessageBox::Information);
//            mb->setWindowTitle(tr("New Memory Layout Added"));
//            mb->setText(tr("A new memory layout has been downloaded for this version of dwarf fortress!"));
//            mb->setInformativeText(tr("New layout for version %1 of Dwarf Fortress.").arg(version));
//            mb->exec();

//            LOGD << "Reconnecting to Dwarf Fortress!";
//            m_force_connect = false;
//            connect_to_df();
//        } else {
//            error = true;
//        }
//    }

    LOGI << "Error: " << error << " Force Connect: " << m_force_connect;

    if(error) {
        m_df->layout_not_found(m_tmp_checksum);
    }
}

void MainWindow::scan_memory() {
    if (m_scanner) {
        m_scanner->show();
    }
}

void MainWindow::set_group_by(int group_by) {
    //if disconnected, don't try to update the view grouping
    if(!m_df)
        return;
    group_by = ui->cb_group_by->itemData(group_by, Qt::UserRole).toInt();
    if(group_by < 0)
        group_by = 0;
    m_view_manager->set_group_by(group_by);
}

void MainWindow::show_about() {
    m_about_dialog->show();
}

void MainWindow::new_pending_changes(int cnt) {
    bool on_off = cnt > 0;
    ui->lbl_pending_changes->setNum(cnt);
    ui->btn_clear->setEnabled(on_off);
    ui->btn_commit->setEnabled(on_off);
    ui->act_clear_pending_changes->setEnabled(on_off);
    ui->act_commit_pending_changes->setEnabled(on_off);
    list_pending();
}

void MainWindow::list_pending() {
    disconnect(ui->tree_pending, SIGNAL(currentItemChanged(QTreeWidgetItem *, QTreeWidgetItem *)), 0, 0);
    ui->tree_pending->clear();
    foreach(Dwarf *d, m_model->get_dirty_dwarves()) {
        ui->tree_pending->addTopLevelItem(d->get_pending_changes_tree());
    }
    foreach(Squad *s, m_df->squads()){
        if(s->pending_changes())
            ui->tree_pending->addTopLevelItem(s->get_pending_changes_tree());
    }

    ui->tree_pending->expandAll();
    connect(ui->tree_pending, SIGNAL(currentItemChanged(QTreeWidgetItem *, QTreeWidgetItem *)),
        m_view_manager, SLOT(jump_to_dwarf(QTreeWidgetItem *, QTreeWidgetItem *)));
}

void MainWindow::new_creatures_count(int adults, int children, int babies, QString race_name) {
    //on tab change recheck the filtered count if there are active scripts
    if(QString::compare(race_name,m_pop_info.race_name,Qt::CaseInsensitive) != 0){
        if(m_proxy->active_scripts())
            m_pop_info.filtered = m_proxy->get_filtered_dwarves().count();
        else
            m_pop_info.filtered = -1;
    }

    m_pop_info.race_name = race_name;
    m_pop_info.adults = adults;
    m_pop_info.children = children;
    m_pop_info.infants = babies;
    refresh_pop_counts();
}

void MainWindow::refresh_pop_counts(){
    ui->lbl_dwarf_total->setText(tr("%1/%2/%3%4").arg(m_pop_info.adults).arg(m_pop_info.children).arg(m_pop_info.infants)
                                 .arg((m_pop_info.filtered >= 0 ? QString(" (%1)").arg(m_pop_info.filtered) : "")));
    ui->lbl_dwarf_total->setToolTip(tr("%1 Adult%2<br/>%3 Child%4<br/>%5 Bab%6<br/>%7 Total Population%8")
                                    .arg(m_pop_info.adults).arg(m_pop_info.adults == 1 ? "" : "s")
                                    .arg(m_pop_info.children).arg(m_pop_info.children == 1 ? "" : "ren")
                                    .arg(m_pop_info.infants).arg(m_pop_info.infants == 1 ? "y" : "ies")
                                    .arg(m_pop_info.adults+m_pop_info.children+m_pop_info.infants)
                                    .arg((m_pop_info.filtered >= 0 ? tr("<h4>Showing %1 due to filters.</h4>").arg(m_pop_info.filtered) : "")));
    ui->lbl_dwarfs->setText(m_pop_info.race_name);
    ui->lbl_filter->setText(tr("Filter %1").arg(m_pop_info.race_name));
    ui->act_read_dwarves->setText(tr("Read %1").arg(m_pop_info.race_name));
    //TODO: update other interface stuff for the race name when using a custom race
}

void MainWindow::load_customizations() {
    ui->tree_custom_professions->blockSignals(true);
    CustomProfession *cp;
    ui->tree_custom_professions->clear();

    ui->tree_custom_professions->setSortingEnabled(false);

    //add custom professions
    QTreeWidgetItem *cps = new QTreeWidgetItem();
    cps->setText(0,"Custom Professions");
    QTreeWidgetItem *i;
    QList<CustomProfession*> profs = DT->get_custom_professions();
    foreach(cp, profs){
        i = new QTreeWidgetItem(cps);
        i->setText(0,cp->get_name());
        i->setIcon(0,QIcon(cp->get_pixmap()));
        i->setData(0,Qt::UserRole,QVariant(cp->get_name()));
        i->setData(0,Qt::UserRole+1,CUSTOM_PROF);
    }
    ui->act_export_custom_professions->setEnabled(profs.size());
    ui->tree_custom_professions->addTopLevelItem(cps);

    //add profession icons
    QTreeWidgetItem *icons = new QTreeWidgetItem();
    icons->setText(0,"Custom Icons");
    icons->setToolTip(0,tr("Right click on a profession icon in the grid to customize the default icon."));
    foreach(int key, DT->get_custom_prof_icons().uniqueKeys()){
        i = new QTreeWidgetItem(icons);
        cp = DT->get_custom_prof_icon(key);
        i->setText(0,cp->get_name());
        i->setIcon(0,QIcon(cp->get_pixmap()));
        i->setData(0,Qt::UserRole,QVariant(cp->prof_id()));
        i->setData(0,Qt::UserRole+1,CUSTOM_ICON);
    }
    ui->tree_custom_professions->addTopLevelItem(icons);

    //add super labors
    QTreeWidgetItem *super_labors = new QTreeWidgetItem();
    super_labors->setText(0,"Super Labor Columns");
    foreach(SuperLabor *sl, DT->get_super_labors()){
            i = new QTreeWidgetItem(super_labors);
            i->setText(0, sl->get_name());
            i->setData(0,Qt::UserRole,QVariant(sl->get_name()));
            i->setData(0,Qt::UserRole+1,CUSTOM_SUPER);
    }
    ui->tree_custom_professions->addTopLevelItem(super_labors);


    ui->tree_custom_professions->expandAll();
    ui->tree_custom_professions->blockSignals(false);

    ui->tree_custom_professions->sortItems(-1,Qt::AscendingOrder);
    ui->tree_custom_professions->setSortingEnabled(true);

    connect(ui->tree_custom_professions, SIGNAL(currentItemChanged(QTreeWidgetItem *, QTreeWidgetItem *)),
        m_view_manager, SLOT(jump_to_profession(QTreeWidgetItem *, QTreeWidgetItem *)),Qt::UniqueConnection);

    m_view_manager->refresh_custom_professions();
}

void MainWindow::draw_custom_profession_context_menu(const QPoint &p) {
    QModelIndex idx = ui->tree_custom_professions->indexAt(p);
    if (!idx.isValid() || ui->tree_custom_professions->itemAt(p)->parent() == 0)
        return;

    QVariantList data;
    data << idx.data(Qt::UserRole) << idx.data(Qt::UserRole+1);
    QMenu m(this);
    CUSTOMIZATION_TYPE t = static_cast<CUSTOMIZATION_TYPE>(idx.data(Qt::UserRole+1).toInt());
    if(t != CUSTOM_SUPER){
        m.setTitle(tr("Custom Profession"));
        if(t == CUSTOM_ICON)
            m.setTitle(m.title() + " Icon");
    }else{
        m.setTitle(tr("Super Labor"));
    }

    QAction *a = m.addAction(QIcon(":img/pencil.png"), tr("Edit %1").arg(idx.data().toString()), DT, SLOT(edit_customization()));
    a->setData(data);
    a = m.addAction(QIcon(":img/minus-circle.png"), tr("Delete %1").arg(idx.data().toString()), DT, SLOT(delete_customization()));
    a->setData(data);
    m.exec(ui->tree_custom_professions->viewport()->mapToGlobal(p));
}


// web addresses
void MainWindow::go_to_forums() {
    QDesktopServices::openUrl(QUrl("http://www.bay12forums.com/smf/index.php?topic=122968.0"));
}
void MainWindow::go_to_donate() {
    QDesktopServices::openUrl(QUrl("https://www.paypal.com/cgi-bin/webscr?cmd=_donations&business=GM5Z6DYJEVW56&item_name=Donation"));
}
void MainWindow::go_to_project_home() {
    QDesktopServices::openUrl(QUrl("https://github.com/splintermind/Dwarf-Therapist"));
}
void MainWindow::go_to_new_issue() {
    QDesktopServices::openUrl(QUrl("https://github.com/splintermind/Dwarf-Therapist/issues?state=open"));
}

void MainWindow::open_help(){
    QFileInfo local_manual("share:doc/Dwarf Therapist.pdf");
    QUrl url = local_manual.exists() ? QUrl::fromLocalFile(local_manual.filePath())
                                     : QUrl("http://dffd.wimbli.com/file.php?id=7889");
    QDesktopServices::openUrl(url);
}

QToolBar *MainWindow::get_toolbar() {
    return ui->main_toolbar;
}

void MainWindow::export_custom_professions() {
    ImportExportDialog d(this);
    if(d.setup_for_profession_export())
        d.exec();
}

void MainWindow::import_custom_professions() {
    ImportExportDialog d(this);
    if(d.setup_for_profession_import())
        d.exec();
}

void MainWindow::export_custom_roles(){
    ImportExportDialog d(this);
    if(d.setup_for_role_export())
        d.exec();
}

void MainWindow::import_custom_roles(){
    ImportExportDialog d(this);
    if(d.setup_for_role_import())
        d.exec();
}

void MainWindow::save_gridview_csv()
{
    GridView *gv = m_view_manager->get_active_view();

    QString defaultPath = QString("%1.csv").arg(gv->name());
    QString fileName = QFileDialog::getSaveFileName(0 , tr("Save file as"), defaultPath, tr("csv files (*.csv)"));
    if (fileName.length()==0)
        return;
    if (!fileName.endsWith(".csv"))
        fileName.append(".csv");
    QFile f( fileName );
    if (f.exists())
        f.remove();
    f.open(QIODevice::WriteOnly | QIODevice::Text);
    QTextStream out(&f);

    QStringList row;
    row.append(tr("Name"));
    foreach(ViewColumnSet *set, gv->sets()) {
        foreach(ViewColumn *col, set->columns()) {
            if (col->type() != CT_SPACER)
                row.append(col->title());
        }
    }
    out << row.join(",") << endl;
    row.clear();

    QList<Dwarf*> dwarves = m_proxy->get_filtered_dwarves();
    foreach(Dwarf *d, dwarves){
        if(d->is_animal() || d->is_adult() || (!DT->hide_non_adults() && !d->is_adult())){
            row.append(d->nice_name());
            foreach(ViewColumnSet *set, gv->sets()) {
                foreach(ViewColumn *col, set->columns()) {
                    if (col->type() != CT_SPACER)
                        row.append(col->get_cell_value(d));
                }
            }
            out << row.join(",") << endl;
            row.clear();
        }
    }
    f.close();
}

void MainWindow::export_gridviews() {
    ImportExportDialog d(this);
    if(d.setup_for_gridview_export())
        d.exec();
}

void MainWindow::import_gridviews() {
    ImportExportDialog d(this);
    if(d.setup_for_gridview_import()){
        if (d.exec()) {
            GridViewDock *dock = qobject_cast<GridViewDock*>(QObject::findChild<GridViewDock*>("GridViewDock"));
            if(dock)
                dock->draw_views();
        }
    }
}

void MainWindow::clear_user_settings() {
    QMessageBox *mb = new QMessageBox(qApp->activeWindow());
    mb->setIcon(QMessageBox::Warning);
    mb->setWindowTitle(tr("Clear User Settings"));
    mb->setText(tr("Warning: This will delete all of your user settings and exit Dwarf Therapist!"));
    mb->addButton(QMessageBox::Ok);
    mb->addButton(QMessageBox::Cancel);
    if(QMessageBox::Ok == mb->exec()) {
        //Delete data
        m_settings->clear();
        m_settings->sync();

        QFile file(m_settings->fileName());
        LOGI << "Removing file:" << m_settings->fileName();

        delete m_settings;
        m_settings = 0;

        if(!file.remove()) {
            LOGW << "Error removing file!";
            delete mb;
            mb = new QMessageBox(qApp->activeWindow());
            mb->setIcon(QMessageBox::Critical);
            mb->setWindowTitle("Clear User Settings");
            mb->setText(tr("Unable to delete settings file."));
            mb->exec();
            return;
        }

        m_deleting_settings = true;
        close();
    }
}


void MainWindow::show_dwarf_details_dock(Dwarf *d) {
    DwarfDetailsDock *dock = qobject_cast<DwarfDetailsDock*>(QObject::findChild<DwarfDetailsDock*>("dock_dwarf_details"));
    if (dock && d) {
        dock->show_dwarf(d);
        dock->show();
    }
}

void MainWindow::add_new_filter_script() {
    m_script_dialog->clear_script();
    m_script_dialog->show();
}

void MainWindow::edit_filter_script() {
    QAction *a = qobject_cast<QAction*>(QObject::sender());
    QStringList script = a->data().toStringList();
    m_script_dialog->load_script(script.at(0),script.at(1));
    m_script_dialog->show();
}

void MainWindow::remove_filter_script(){
    QAction *a = qobject_cast<QAction*>(QObject::sender());
    QString name =a->data().toString();

    int answer = QMessageBox::question(0,"Confirm Remove",tr("Are you sure you want to remove script: <b>%1</b>?").arg(name),QMessageBox::Yes,QMessageBox::No);
    if(answer == QMessageBox::Yes){
        QSettings *s = DT->user_settings();
        s->remove(QString("filter_scripts/%1").arg(name));
    }
    reload_filter_scripts();
}

void MainWindow::reload_filter_scripts() {
    ui->cb_filter_script->clear();
    ui->cb_filter_script->addItem("");

    ui->menu_edit_filters->clear();
    ui->menu_remove_script->clear();
    QSettings *s = DT->user_settings();

    QMap<QString,QString> m_scripts;
    s->beginGroup("filter_scripts");
    foreach(QString script_name, s->childKeys()){
        m_scripts.insert(script_name,s->value(script_name).toString());
    }
    s->endGroup();

    for (QMap<QString, QString>::const_iterator i = m_scripts.constBegin()
         ; i != m_scripts.constEnd()
         ; ++i){
        QStringList data;
        data.append(i.key());
        data.append(i.value());
        QAction *a = ui->menu_edit_filters->addAction(i.key(),this,SLOT(edit_filter_script()) );
        a->setData(data);

        QAction *r = ui->menu_remove_script->addAction(i.key(),this,SLOT(remove_filter_script()) );
        r->setData(i.key());
    }
    ui->cb_filter_script->addItems(m_scripts.uniqueKeys());
}

void MainWindow::add_new_custom_role() {
    if(m_role_editor){
        connect(m_view_manager, SIGNAL(selection_changed()), m_role_editor, SLOT(selection_changed()),Qt::UniqueConnection);
        m_role_editor->load_role("");
        m_role_editor->show();
    }
}

void MainWindow::edit_custom_role() {
    QAction *a = qobject_cast<QAction*>(QObject::sender());
    QString name = a->data().toString();
    if(m_role_editor){
        connect(m_view_manager, SIGNAL(selection_changed()), m_role_editor, SLOT(selection_changed()),Qt::UniqueConnection);
        m_role_editor->load_role(name);
        m_role_editor->show();
    }
}

void MainWindow::done_editing_role(int result){
    if(result == QDialog::Accepted){
        write_custom_roles();
        refresh_roles_data();
    }
    disconnect(m_view_manager, SIGNAL(selection_changed()), m_role_editor, SLOT(selection_changed()));
}

void MainWindow::remove_custom_role(){
    QAction *a = qobject_cast<QAction*>(QObject::sender());
    QString name = a->data().toString();
    int answer = QMessageBox::question(0,"Confirm Remove",tr("Are you sure you want to remove role: <b>%1</b>?").arg(name),QMessageBox::Yes,QMessageBox::No);
    if(answer == QMessageBox::Yes){
        GameDataReader::ptr()->get_roles().remove(name);

        //prompt and remove columns??
        answer = QMessageBox::question(0,"Clean Views",tr("Would you also like to remove role <b>%1</b> from all custom views?").arg(name),QMessageBox::Yes,QMessageBox::No);
        if(answer == QMessageBox::Yes){
            ViewManager *vm = m_view_manager;
            foreach(GridView *gv, vm->views()){
                if(gv->is_custom() && gv->is_active()){ //only remove from custom views which are active
                    foreach(ViewColumnSet *vcs, gv->sets()){
                        foreach(ViewColumn *vc, vcs->columns()){
                            if(vc->type()==CT_ROLE){
                                RoleColumn *rc = ((RoleColumn*)vc);
                                if(rc->get_role() && rc->get_role()->name==name){
                                    vcs->remove_column(vc);
                                }
                            }
                        }
                    }
                }
            }
        }
        //first write our custom roles
        write_custom_roles();
        //re-read roles from the ini to replace any default roles that may have been replaced by a custom role which was just removed
        //this will also rebuild our sorted role list
        GameDataReader::ptr()->load_roles();
        //update our current roles/ui elements
        DT->emit_roles_changed();
        refresh_role_menus();
        if(m_df){
            m_view_manager->update();
            m_view_manager->redraw_current_tab();
        }
    }
}

void MainWindow::refresh_roles_data(){
    DT->emit_roles_changed();
    GameDataReader::ptr()->load_role_mappings();

    refresh_role_menus();
    if(m_df){
        m_view_manager->update();
        m_view_manager->redraw_current_tab();
    }
}

void MainWindow::refresh_role_menus() {
    ui->menu_edit_roles->clear();
    ui->menu_remove_roles->clear();

    QList<QPair<QString, Role*> > roles = GameDataReader::ptr()->get_ordered_roles();
    QPair<QString, Role*> role_pair;
    foreach(role_pair, roles){
        if(role_pair.second->is_custom){
            QAction *edit = ui->menu_edit_roles->addAction(role_pair.first,this,SLOT(edit_custom_role()) );
            edit->setData(role_pair.first);

            QAction *rem = ui->menu_remove_roles->addAction(role_pair.first,this,SLOT(remove_custom_role()) );
            rem->setData(role_pair.first);
        }
    }
}

void MainWindow::write_custom_roles(){
    //re-write custom roles, ugly but doesn't seem that replacing only one works properly
    QSettings *s = DT->user_settings();
    s->remove("custom_roles");

    //read defaults before we start writing
    float default_attributes_weight = s->value("options/default_attributes_weight",1.0).toFloat();
    float default_skills_weight = s->value("options/default_skills_weight",1.0).toFloat();
    float default_traits_weight = s->value("options/default_traits_weight",1.0).toFloat();
    float default_prefs_weight = s->value("options/default_prefs_weight",1.0).toFloat();

    s->beginWriteArray("custom_roles");
    int count = 0;
    foreach(Role *r, GameDataReader::ptr()->get_roles()){
        if(r->is_custom){
            s->setArrayIndex(count);
            r->write_to_ini(*s, default_attributes_weight, default_traits_weight, default_skills_weight, default_prefs_weight);
            count++;
        }
    }
    s->endArray();
}




void MainWindow::new_filter_script_chosen(const QString &script_name) {
    if(!script_name.trimmed().isEmpty()){
        m_proxy->apply_script(script_name,DT->user_settings()->value(QString("filter_scripts/%1").arg(script_name), QString()).toString());
        ui->cb_filter_script->blockSignals(true);
        ui->cb_filter_script->setCurrentIndex(0);
        ui->cb_filter_script->blockSignals(false);
    }
}

void MainWindow::print_gridview() {
    QWidget *curr = get_view_manager()->currentWidget();
    if(!curr)
        return;
    StateTableView *s;
    s = qobject_cast<StateTableView*>(curr);

    if(!s)
        return;

    if(!m_view_manager || !m_view_manager->get_active_view())
        return;

    QString path = QFileDialog::getSaveFileName(this,tr("Save Snapshot"),m_view_manager->get_active_view()->name(),tr("PNG (*.png);;All Files (*)"));
    if(path.isEmpty())
        return;

    int w = 0;
    int h = 0;
    QSize currSize = this->size();
    QSize currMax = this->maximumSize();
    QSize currMin = this->minimumSize();
    int cell_size = DT->user_settings()->value("options/grid/cell_size", DEFAULT_CELL_SIZE).toInt();
    int cell_pad = DT->user_settings()->value("options/grid/cell_padding", 0).toInt();

    int actual_cell_size = (cell_size + 2) + (2 * cell_pad); //cell size + 2 for the border lines + (2 * cell padding)

    //currently this is just a hack to resize the form to ensure all rows/columns are showing
    //then rendering to the painter and resizing back to the previous size
    //it may be possible to avoid this by using the opengl libs and accessing the frame buffer

    //calculate the width
    int first_col_width = s->columnWidth(0);
    w = first_col_width;
    w += (this->width() - s->width());
    foreach(ViewColumnSet *vcs, m_view_manager->get_active_view()->sets()){
        foreach(ViewColumn *vc, vcs->columns()){
            if(vc->type() != CT_SPACER)
                w += actual_cell_size;
            else
                w += DEFAULT_SPACER_WIDTH;
        }
    }
    w += 2;

    //calculate the height
    h = (s->get_model()->total_row_count * actual_cell_size) + s->get_header()->height();
    h += (this->height() - s->height());
    h += 2; //small buffer for the edge

    this->setMaximumHeight(h);
    this->setMaximumWidth(w);
    this->setMinimumSize(100,100);
    this->resize(w,h);

    QImage img(QSize(s->width(),s->height()),QImage::Format_ARGB32_Premultiplied);
    QPainter painter(&img);
    painter.setRenderHints(QPainter::SmoothPixmapTransform);
    s->setHorizontalScrollBarPolicy(Qt::ScrollBarAlwaysOff);
    s->setVerticalScrollBarPolicy(Qt::ScrollBarAlwaysOff);
    s->render(&painter,QPoint(0,0),QRegion(0,0,s->width(),s->height()),QWidget::DrawChildren | QWidget::DrawWindowBackground);
    painter.end();
    img.save(path,"PNG");
    s->setHorizontalScrollBarPolicy(Qt::ScrollBarAsNeeded);
    s->setVerticalScrollBarPolicy(Qt::ScrollBarAsNeeded);

    this->setMaximumSize(currMax);
    this->setMinimumSize(currMin);
    this->resize(currSize);
}

///////////////////////////////////////////////////////////////////////////////
//! Progress Stuff
void MainWindow::set_progress_message(const QString &msg) {
    m_lbl_message->setText(msg);
}

void MainWindow::set_progress_range(int min, int max) {
    m_progress->setVisible(true);
    m_progress->setRange(min, max);
    m_progress->setValue(min);
    statusBar()->insertPermanentWidget(1, m_progress, 1);
}

void MainWindow::set_progress_value(int value) {
    m_progress->setValue(value);
    if (value >= m_progress->maximum()) {
        statusBar()->removeWidget(m_progress);
        m_progress->setVisible(false);
        set_progress_message("");
    }
}
///////////////////////////////////////////////////////////////////////////////

void MainWindow::display_group(const int group_by){
    //this is a signal sent from the view manager when we change tabs and update grouping
    //we also want to change the combobox's index, but not refresh the grid again
    ui->cb_group_by->blockSignals(true);
    int idx = ui->cb_group_by->findData(static_cast<DwarfModel::GROUP_BY>(group_by));
    if(idx < 0)
        idx = 0;
    ui->cb_group_by->setCurrentIndex(idx);
    ui->cb_group_by->blockSignals(false);
}

void MainWindow::preference_selected(QList<QPair<QString,QString> > vals, QString filter_name, FILTER_SCRIPT_TYPE pType){
    if(pType == SCR_PREF)
        m_proxy->clear_script(pType,false);
    //pairs are of category, pref_name
    QString filter = "";
    QStringList pref_names;
    if(!vals.empty()){
        QPair<QString,QString> pref;
        bool create_name = (filter_name.isEmpty());
        //function args are reversed, pref_name, category
        foreach(pref,vals){
            if(pref.first == Preference::get_pref_desc(LIKE_CREATURE)){
                filter.append(QString("(d.find_preference(\"%1\", \"%2\") || d.find_preference(\"%1\", \"%3\")) && ")
                                              .arg(pref.second.toLower()).arg(pref.first)
                                              .arg(Preference::get_pref_desc(HATE_CREATURE)));
            }else{
                filter.append(QString("d.find_preference(\"%1\", \"%2\") && ").arg(pref.second.toLower()).arg(pref.first));
            }
            if(create_name){
                if(vals.count() == 1)
                    filter_name = tr("%1: %2").arg(capitalize(pref.first)).arg(capitalize(pref.second));
                else
                    pref_names.append(QString("%1 (%2)").arg(capitalize(pref.second)).arg(capitalize(pref.first)));
            }
        }
        filter.chop(4);
        if(pref_names.count()>0)
            filter_name = tr("Preferences: ").append(pref_names.join(","));

        m_proxy->apply_script(filter_name, filter, pType);
    }else{
        m_proxy->clear_script(filter_name);
    }

    m_proxy->refresh_script();
}

void MainWindow::thought_selected(QList<short> ids){
    QString filter = "";
    if(!ids.empty()){
        foreach(short id, ids){
            filter.append(QString("d.has_thought(%1) && ").arg(QString::number(id)));
        }
        filter.chop(4);
        m_proxy->apply_script("thoughts",filter);
    }else{
        m_proxy->clear_script("thoughts");
    }
    m_proxy->refresh_script();
}

void MainWindow::equipoverview_selected(QList<QPair<QString,int> > item_wear){
    QString filter = "";
    if(item_wear.size() > 0){
        QPair<QString,int> key;
        foreach(key,item_wear){
            filter.append(QString("d.has_wear(\"%1\",%2) && ").arg(key.first).arg(key.second));
        }
        filter.chop(4);
        m_proxy->apply_script("item wear",filter);
    }else{
        m_proxy->clear_script("item wear");
    }
    m_proxy->refresh_script();
}

void MainWindow::health_legend_selected(QList<QPair<int, int> > vals){
    QStringList filters;
    if(!vals.isEmpty()){
        QPair<int,int> key_pair;
        foreach(key_pair, vals){
            filters.append(QString("d.has_health_issue(%1,%2)").arg(QString::number(key_pair.first)).arg(QString::number(key_pair.second)));
        }
        m_proxy->apply_script("health",filters.join(" && "));
    }else{
        m_proxy->clear_script("health");
    }
    m_proxy->refresh_script();
}

void MainWindow::add_new_opt()
{
    if(m_optimize_plan_editor){
        connect(m_view_manager, SIGNAL(selection_changed()), m_optimize_plan_editor, SLOT(populationChanged()), Qt::UniqueConnection);
        connect(m_proxy, SIGNAL(filter_changed()), m_optimize_plan_editor, SLOT(populationChanged()), Qt::UniqueConnection);
        m_optimize_plan_editor->load_plan("");
        m_optimize_plan_editor->show();
    }
}

void MainWindow::edit_opt() {
    if(m_optimize_plan_editor){
        connect(m_view_manager, SIGNAL(selection_changed()), m_optimize_plan_editor, SLOT(populationChanged()), Qt::UniqueConnection);
        connect(m_proxy, SIGNAL(filter_changed()), m_optimize_plan_editor, SLOT(populationChanged()), Qt::UniqueConnection);
        QAction *a = qobject_cast<QAction*>(QObject::sender());
        QString name = a->data().toString();
        m_optimize_plan_editor->load_plan(name);
        m_optimize_plan_editor->show();
    }
}

void MainWindow::done_editing_opt_plan(int result){
    if(result == QDialog::Accepted){
        disconnect(m_view_manager, SIGNAL(selection_changed()), m_optimize_plan_editor, SLOT(populationChanged()));
        disconnect(m_proxy, SIGNAL(filter_changed()), m_optimize_plan_editor, SLOT(populationChanged()));
        write_labor_optimizations();
        refresh_opts_data();
    }
}

void MainWindow::remove_opt(){
    QAction *a = qobject_cast<QAction*>(QObject::sender());
    QString name = a->data().toString();
    int answer = QMessageBox::question(0,"Confirm Remove",tr("Are you sure you want to remove optimization plan: <b>%1</b>?").arg(name),QMessageBox::Yes,QMessageBox::No);
    if(answer == QMessageBox::Yes){
        GameDataReader::ptr()->get_opt_plans().remove(name);
        write_labor_optimizations();
        refresh_opts_data();
    }
}

void MainWindow::refresh_opts_data(){
    GameDataReader::ptr()->refresh_opt_plans();
    refresh_opts_menus();
}

void MainWindow::write_labor_optimizations(){
    //save to the ini file
    QSettings *s = DT->user_settings();
    s->remove("labor_optimizations");

    s->beginWriteArray("labor_optimizations");
    int count = 0;
    QHash<QString, laborOptimizerPlan*> plans = GameDataReader::ptr()->get_opt_plans();
    foreach(QString key, plans.uniqueKeys()){
        s->setArrayIndex(count);
        plans.value(key)->write_to_ini(*s);
        count++;
    }
    s->endArray();
}

void MainWindow::toggle_opts_menu(){
    if(m_view_manager && m_view_manager->get_selected_dwarfs().count() <= 0)
        m_btn_optimize->setEnabled(false);
    else
        m_btn_optimize->setEnabled(true);
}

void MainWindow::refresh_opts_menus() {
    //setup the optimize button
    if(!m_btn_optimize && ! m_act_sep_optimize){
        m_btn_optimize = new QToolButton(ui->main_toolbar);
        if (DT->user_settings()->value("options/show_toolbutton_text", true).toBool()) {
            m_btn_optimize->setToolButtonStyle(Qt::ToolButtonTextUnderIcon);
        } else {
            m_btn_optimize->setToolButtonStyle(Qt::ToolButtonIconOnly);
        }
        m_btn_optimize->setText("&Optimize");
        m_btn_optimize->setStatusTip("Optimize (CTRL+O)");
        //m_btn_optimize->setMinimumWidth(70);
        m_btn_optimize->setObjectName("m_btn_optimize");
        m_btn_optimize->setShortcut(QKeySequence(Qt::CTRL + Qt::Key_O));
        new QShortcut(Qt::CTRL + Qt::Key_O, this, SLOT(init_optimize()));
        QIcon btn_icon;
        btn_icon.addFile(QString::fromUtf8(":/img/control.png"), QSize(), QIcon::Normal, QIcon::Off);
        m_btn_optimize->setIcon(btn_icon);
        connect(m_btn_optimize, SIGNAL(clicked()), this, SLOT(init_optimize()));

        m_act_btn_optimize = ui->main_toolbar->insertWidget(ui->act_options, m_btn_optimize);
        m_act_sep_optimize = ui->main_toolbar->insertSeparator(ui->act_options);
    }
    QMenu *opt_menu = new QMenu(m_btn_optimize);

    ui->menu_edit_opts->clear();
    ui->menu_remove_opt->clear();
    opt_menu->clear();

    QList<QPair<QString, laborOptimizerPlan*> > plans = GameDataReader::ptr()->get_ordered_opt_plans();
    QPair<QString, laborOptimizerPlan*> plan_pair;
    foreach(plan_pair, plans){
            QAction *edit = ui->menu_edit_opts->addAction(plan_pair.first,this,SLOT(edit_opt()));
            edit->setData(plan_pair.first);

            QAction *rem = ui->menu_remove_opt->addAction(plan_pair.first,this,SLOT(remove_opt()));
            rem->setData(plan_pair.first);

            QAction *o = opt_menu->addAction(plan_pair.first, this, SLOT(init_optimize()));
            o->setData(plan_pair.first);
    }


    if(opt_menu->actions().count() <= 0){
        if(m_btn_optimize->menu()){
            m_btn_optimize->menu()->clear();
            m_btn_optimize->setMenu(NULL);
        }
        m_btn_optimize->setPopupMode(QToolButton::DelayedPopup);
        m_btn_optimize->setProperty("last_optimize","");
        m_btn_optimize->setToolTip("");
        m_act_btn_optimize->setVisible(false);
        m_act_sep_optimize->setVisible(false);
    }else if(opt_menu->actions().count() >= 1){
        QString name = plans.at(0).first;
        if(opt_menu->actions().count() == 1){
            if(m_btn_optimize->menu()){
                m_btn_optimize->menu()->clear();
                m_btn_optimize->setMenu(NULL);
            }
            m_btn_optimize->setPopupMode(QToolButton::DelayedPopup);
        }else{
            m_btn_optimize->setMenu(opt_menu);
            m_btn_optimize->setPopupMode(QToolButton::MenuButtonPopup);
        }
        m_btn_optimize->setProperty("last_optimize",name);
        m_btn_optimize->setToolTip(tr("Optimize labors using %1").arg(name));
        m_act_btn_optimize->setVisible(true);
        m_act_sep_optimize->setVisible(true);
    }
    //start disabled
    m_btn_optimize->setEnabled(false);
}

void MainWindow::init_optimize(){
    if(!m_df)
        return;

    m_act_btn_optimize->setEnabled(false);
    QAction *a = qobject_cast<QAction*>(QObject::sender());
    QString name = "";
    if(a)
        name = a->data().toString();
    else
        name = m_btn_optimize->property("last_optimize").toString();

    if(!name.isEmpty()){
        optimize(name);

        m_btn_optimize->setProperty("last_optimize",name);
        m_btn_optimize->setToolTip("Optimize selected using " + name);

        m_model->calculate_pending();
        DT->emit_labor_counts_updated();
    }

    m_act_btn_optimize->setEnabled(true);
}

void MainWindow::optimize(QString plan_name){
    if(!m_df)
        return;

    laborOptimizerPlan *p = GameDataReader::ptr()->get_opt_plans().value(plan_name);
    if(!p){
        QMessageBox::information(this, tr("Plan Missing"), tr("Couldn't find optimization plan."));
        return;
    }
    LaborOptimizer *o = new LaborOptimizer(p,this);
    QList<Dwarf*> dwarfs = m_view_manager->get_selected_dwarfs();
    if(dwarfs.count() <= 0)
        dwarfs = m_proxy->get_filtered_dwarves();

    o->optimize_labors(dwarfs);
}

void MainWindow::main_toolbar_style_changed(Qt::ToolButtonStyle button_style){
    //update any manually added buttons' style here
    m_btn_optimize->setToolButtonStyle(button_style);
}

void MainWindow::reset(){
    if(DT->multiple_castes){
        DT->multiple_castes = false;
        int grp_by = ui->cb_group_by->itemData(ui->cb_group_by->currentIndex()).toInt();
        if(grp_by == 3) //caste tag
            grp_by = 2; //set to caste in case
        ui->cb_group_by->blockSignals(true);
        ui->cb_group_by->removeItem(3); //GB_CASTE_TAG
        ui->cb_group_by->setCurrentIndex(ui->cb_group_by->findData(grp_by));
        ui->cb_group_by->blockSignals(false);
    }

    this->setWindowTitle("Dwarf Therapist - Disconnected");

    DwarfDetailsDock *dock = qobject_cast<DwarfDetailsDock*>(QObject::findChild<DwarfDetailsDock*>("dock_dwarf_details"));
    if(dock)
        dock->clear();

    //clear selected dwarfs
    if(m_view_manager)
        m_view_manager->clear_selected();

    new_creatures_count(0,0,0,tr("Dwarfs"));
}

void MainWindow::clear_filter(){
    QAction *a = qobject_cast<QAction*>(QObject::sender());
    QString name = a->data().toString();
    m_proxy->clear_script(name);
}

void MainWindow::clear_all_filters(){
    ui->le_filter_text->clear();
    m_proxy->clear_script();
}

void MainWindow::refresh_active_scripts(){
    QList<QString> names = m_proxy->get_script_names();
    ui->btn_clear_filters->setMenu(NULL);
    QMenu *scripts = new QMenu(ui->btn_clear_filters);
    foreach(QString n, names){
        QAction *a = scripts->addAction(QIcon(":img/cross.png"), capitalizeEach(n.replace("&","&&")),this,SLOT(clear_filter()));
        a->setData(n);
    }

    int script_count = scripts->actions().count();
    if(!m_proxy->active_scripts()){
        if(ui->btn_clear_filters->menu()){
            ui->btn_clear_filters->menu()->clear();
            ui->btn_clear_filters->setMenu(NULL);
        }
        ui->btn_clear_filters->setText(tr("Active Filters"));
        ui->btn_clear_filters->setPopupMode(QToolButton::DelayedPopup);
        m_pop_info.filtered = -1;
    }else{
        ui->btn_clear_filters->setMenu(scripts);
        ui->btn_clear_filters->setPopupMode(QToolButton::MenuButtonPopup);
        ui->btn_clear_filters->setText(QString::number(script_count) + (" Active Filters"));
        m_pop_info.filtered = m_proxy->get_filtered_dwarves().count();
    }
    ui->btn_clear_filters->updateGeometry();
    m_view_manager->expand_all();
    refresh_pop_counts();
}
<|MERGE_RESOLUTION|>--- conflicted
+++ resolved
@@ -1,1649 +1,1640 @@
-/*
-Dwarf Therapist
-Copyright (c) 2009 Trey Stout (chmod)
-
-Permission is hereby granted, free of charge, to any person obtaining a copy
-of this software and associated documentation files (the "Software"), to deal
-in the Software without restriction, including without limitation the rights
-to use, copy, modify, merge, publish, distribute, sublicense, and/or sell
-copies of the Software, and to permit persons to whom the Software is
-furnished to do so, subject to the following conditions:
-
-The above copyright notice and this permission notice shall be included in
-all copies or substantial portions of the Software.
-
-THE SOFTWARE IS PROVIDED "AS IS", WITHOUT WARRANTY OF ANY KIND, EXPRESS OR
-IMPLIED, INCLUDING BUT NOT LIMITED TO THE WARRANTIES OF MERCHANTABILITY,
-FITNESS FOR A PARTICULAR PURPOSE AND NONINFRINGEMENT. IN NO EVENT SHALL THE
-AUTHORS OR COPYRIGHT HOLDERS BE LIABLE FOR ANY CLAIM, DAMAGES OR OTHER
-LIABILITY, WHETHER IN AN ACTION OF CONTRACT, TORT OR OTHERWISE, ARISING FROM,
-OUT OF OR IN CONNECTION WITH THE SOFTWARE OR THE USE OR OTHER DEALINGS IN
-THE SOFTWARE.
-*/
-#include "mainwindow.h"
-#include "ui_mainwindow.h"
-#include "aboutdialog.h"
-#include "dwarf.h"
-#include "dwarfmodel.h"
-#include "dwarfmodelproxy.h"
-#include "memorylayout.h"
-#include "viewmanager.h"
-#include "viewcolumnset.h"
-#include "customprofession.h"
-#include "superlabor.h"
-#include "defines.h"
-#include "version.h"
-#include "dwarftherapist.h"
-#include "importexportdialog.h"
-#include "columntypes.h"
-#include "rotatedheader.h"
-#include "scanner.h"
-#include "scriptdialog.h"
-#include "truncatingfilelogger.h"
-#include "roledialog.h"
-#include "viewcolumn.h"
-#include "rolecolumn.h"
-#include "statetableview.h"
-#include "laboroptimizer.h"
-#include "laboroptimizerplan.h"
-#include "optimizereditor.h"
-#include "gamedatareader.h"
-<<<<<<< HEAD
-#include "fortressentity.h"
-=======
-#include "thoughtsdock.h"
->>>>>>> 00101393
-#include "preference.h"
-#include "dfinstance.h"
-#include "squad.h"
-<<<<<<< HEAD
-
-#include "gridviewdock.h"
-#include "skilllegenddock.h"
-#include "dwarfdetailsdock.h"
-#include "informationdock.h"
-#include "preferencesdock.h"
-#include "thoughtsdock.h"
-#include "healthlegenddock.h"
-#include "equipmentoverviewdock.h"
-
-#include "eventfilterlineedit.h"
-=======
-#include "eventfilterlineedit.h"
-#include "gridview.h"
-
-#include <QDesktopServices>
-#include <QFileDialog>
-#include <QMessageBox>
-#include <QShortcut>
-#include <QTime>
-#include <QPainter>
->>>>>>> 00101393
-
-MainWindow::MainWindow(QWidget *parent)
-    : QMainWindow(parent)
-    , ui(new Ui::MainWindow)
-    , m_df(0)
-    , m_lbl_status(new QLabel(tr("Disconnected"), this))
-    , m_lbl_message(new QLabel(tr("Initializing"), this))
-    , m_progress(new QProgressBar(this))
-    , m_settings(0)
-    , m_view_manager(0)
-    , m_model(new DwarfModel(this))
-    , m_proxy(new DwarfModelProxy(this))
-    , m_about_dialog(new AboutDialog(this))
-    , m_scanner(0)
-    , m_script_dialog(new ScriptDialog(this))
-    , m_role_editor(0)
-    , m_optimize_plan_editor(0)
-    , m_reading_settings(false)
-    , m_show_result_on_equal(false)
-    , m_dwarf_name_completer(0)
-    , m_force_connect(false)
-    , m_try_download(true)
-    , m_deleting_settings(false)
-    , m_act_sep_optimize(0)
-    , m_btn_optimize(0)
-{
-    ui->setupUi(this);
-
-    //connect to df first, we need to read raws for some ui elements first!!!
-    //connect_to_df();
-
-    m_view_manager = new ViewManager(m_model, m_proxy, this);
-    ui->v_box->addWidget(m_view_manager);
-    setCentralWidget(ui->main_widget);
-
-    setTabPosition(Qt::AllDockWidgetAreas, QTabWidget::North);
-
-    /* docks! */
-    GridViewDock *grid_view_dock = new GridViewDock(m_view_manager, this);
-    grid_view_dock->setHidden(true); // hide by default
-    grid_view_dock->setFloating(false);
-    addDockWidget(Qt::RightDockWidgetArea, grid_view_dock);
-
-    SkillLegendDock *skill_legend_dock = new SkillLegendDock(this);
-    skill_legend_dock->setHidden(true); // hide by default
-    skill_legend_dock->setFloating(false);
-    addDockWidget(Qt::RightDockWidgetArea, skill_legend_dock);
-
-    DwarfDetailsDock *dwarf_details_dock = new DwarfDetailsDock(this);
-    dwarf_details_dock->setHidden(true);
-    dwarf_details_dock->setFloating(false);
-    addDockWidget(Qt::RightDockWidgetArea, dwarf_details_dock);
-
-    InformationDock *info_dock = new InformationDock(this);
-    info_dock->setHidden(true);
-    info_dock->setFloating(false);
-    addDockWidget(Qt::RightDockWidgetArea, info_dock);
-
-    PreferencesDock *pref_dock = new PreferencesDock(this);
-    pref_dock->setHidden(true);
-    pref_dock->setFloating(false);
-    addDockWidget(Qt::RightDockWidgetArea, pref_dock);
-
-    ThoughtsDock *thought_dock = new ThoughtsDock(this);
-    thought_dock->setHidden(true);
-    thought_dock->setFloating(false);
-    addDockWidget(Qt::RightDockWidgetArea, thought_dock);
-
-    HealthLegendDock *health_dock = new HealthLegendDock(this);
-    health_dock->setHidden(true);
-    health_dock->setFloating(false);
-    addDockWidget(Qt::RightDockWidgetArea, health_dock);
-
-    EquipmentOverviewDock *equipoverview_dock = new EquipmentOverviewDock(this);
-    equipoverview_dock->setHidden(true);
-    equipoverview_dock->setFloating(false);
-    addDockWidget(Qt::RightDockWidgetArea, equipoverview_dock);
-
-    ui->menu_docks->addAction(ui->dock_pending_jobs_list->toggleViewAction());
-    ui->menu_docks->addAction(ui->dock_custom_professions->toggleViewAction());
-    ui->menu_docks->addAction(grid_view_dock->toggleViewAction());
-    ui->menu_docks->addAction(skill_legend_dock->toggleViewAction());
-    ui->menu_docks->addAction(info_dock->toggleViewAction());
-    ui->menu_docks->addAction(dwarf_details_dock->toggleViewAction());
-    ui->menu_docks->addAction(pref_dock->toggleViewAction());
-    ui->menu_docks->addAction(thought_dock->toggleViewAction());
-    ui->menu_docks->addAction(health_dock->toggleViewAction());
-    ui->menu_docks->addAction(equipoverview_dock->toggleViewAction());
-
-    ui->menuWindows->addAction(ui->main_toolbar->toggleViewAction());
-
-    LOGD << "setting up connections for MainWindow";
-    connect(ui->main_toolbar, SIGNAL(toolButtonStyleChanged(Qt::ToolButtonStyle)),this, SLOT(main_toolbar_style_changed(Qt::ToolButtonStyle)));
-
-    connect(m_model, SIGNAL(new_creatures_count(int,int,int, QString)), this, SLOT(new_creatures_count(int,int,int, QString)));
-    connect(m_model, SIGNAL(new_pending_changes(int)), this, SLOT(new_pending_changes(int)));
-    connect(ui->act_clear_pending_changes, SIGNAL(triggered()), m_model, SLOT(clear_pending()));
-    connect(ui->act_commit_pending_changes, SIGNAL(triggered()), m_model, SLOT(commit_pending()));
-    connect(ui->act_expand_all, SIGNAL(triggered()), m_view_manager, SLOT(expand_all()));
-    connect(ui->act_collapse_all, SIGNAL(triggered()), m_view_manager, SLOT(collapse_all()));
-
-    connect(ui->tree_pending, SIGNAL(currentItemChanged(QTreeWidgetItem *, QTreeWidgetItem *)),
-            m_view_manager, SLOT(jump_to_dwarf(QTreeWidgetItem *, QTreeWidgetItem *)));
-
-    connect(ui->tree_custom_professions, SIGNAL(customContextMenuRequested(QPoint)), this, SLOT(draw_custom_profession_context_menu(QPoint)));
-    connect(ui->tree_custom_professions,SIGNAL(currentItemChanged(QTreeWidgetItem*,QTreeWidgetItem*)),
-            m_view_manager, SLOT(jump_to_profession(QTreeWidgetItem*,QTreeWidgetItem*)));
-
-    connect(m_view_manager, SIGNAL(dwarf_focus_changed(Dwarf*)), dwarf_details_dock, SLOT(show_dwarf(Dwarf*)));
-
-    connect(m_proxy, SIGNAL(show_tooltip(QString)),info_dock,SLOT(show_info(QString)));
-
-    connect(m_view_manager, SIGNAL(selection_changed()), this, SLOT(toggle_opts_menu()));
-    connect(ui->cb_filter_script, SIGNAL(currentIndexChanged(const QString &)), SLOT(new_filter_script_chosen(const QString &)));
-
-    connect(m_script_dialog, SIGNAL(test_script(QString)),m_proxy,SLOT(test_script(QString)));
-    connect(m_script_dialog, SIGNAL(scripts_changed()), SLOT(reload_filter_scripts()));
-    connect(m_script_dialog, SIGNAL(accepted()),m_proxy,SLOT(clear_test()));
-    connect(m_script_dialog, SIGNAL(rejected()), m_proxy, SLOT(clear_test()));
-
-    connect(m_view_manager,SIGNAL(group_changed(int)), this, SLOT(display_group(int)));
-
-    connect(pref_dock,SIGNAL(item_selected(QList<QPair<QString,QString> >)),this,SLOT(preference_selected(QList<QPair<QString,QString> >)));
-    connect(thought_dock, SIGNAL(item_selected(QList<short>)), this, SLOT(thought_selected(QList<short>)));
-    connect(health_dock, SIGNAL(item_selected(QList<QPair<int,int> >)), this, SLOT(health_legend_selected(QList<QPair<int,int> >)));
-    connect(equipoverview_dock, SIGNAL(item_selected(QList<QPair<QString,int> >)), this, SLOT(equipoverview_selected(QList<QPair<QString,int> >)));
-
-    connect(this,SIGNAL(lostConnection()),equipoverview_dock,SLOT(clear()));
-    connect(this,SIGNAL(lostConnection()),pref_dock,SLOT(clear()));
-    connect(this,SIGNAL(lostConnection()),thought_dock,SLOT(clear()));
-
-    connect(ui->btn_clear_filters, SIGNAL(clicked()),this,SLOT(clear_all_filters()));
-
-    connect(m_proxy, SIGNAL(filter_changed()),this,SLOT(refresh_active_scripts()));
-
-    //the model will perform the unit reads, and emit a signal, which we pass to the DT object
-    //DT will perform any other changes/updates required, and then pass on the signal, which will be used to update data (ie. superlabor columns)
-    connect(m_model,SIGNAL(units_refreshed()),DT,SLOT(emit_units_refreshed()));
-    //DT then emits a second signal, ensuring that any updates to data is done before signalling other objects
-    //the view manager is signalled this way, to ensure that the order of signals is preserved
-    connect(DT,SIGNAL(connected()),m_view_manager,SLOT(rebuild_global_sort_keys()));
-
-    m_settings = new QSettings(QSettings::IniFormat, QSettings::UserScope, COMPANY, PRODUCT, this);
-
-    m_progress->setVisible(false);
-    statusBar()->addPermanentWidget(m_lbl_message, 0);
-    statusBar()->addPermanentWidget(m_lbl_status, 0);
-    set_interface_enabled(false);
-
-    ui->cb_group_by->setItemData(0, DwarfModel::GB_NOTHING);
-    ui->cb_group_by->addItem(tr("Age"), DwarfModel::GB_AGE);
-    ui->cb_group_by->addItem(tr("Caste"), DwarfModel::GB_CASTE);
-    ui->cb_group_by->addItem(tr("Current Job"), DwarfModel::GB_CURRENT_JOB);
-    ui->cb_group_by->addItem(tr("Gender & Orientation"), DwarfModel::GB_SEX);
-    ui->cb_group_by->addItem(tr("Goals"), DwarfModel::GB_GOALS);
-    ui->cb_group_by->addItem(tr("Happiness"), DwarfModel::GB_HAPPINESS);
-    ui->cb_group_by->addItem(tr("Has Nickname"),DwarfModel::GB_HAS_NICKNAME);
-    ui->cb_group_by->addItem(tr("Health"),DwarfModel::GB_HEALTH);
-    ui->cb_group_by->addItem(tr("Highest Moodable Skill"), DwarfModel::GB_HIGHEST_MOODABLE);
-    ui->cb_group_by->addItem(tr("Highest Skill"), DwarfModel::GB_HIGHEST_SKILL);
-    ui->cb_group_by->addItem(tr("Legendary Status"), DwarfModel::GB_LEGENDARY);
-    ui->cb_group_by->addItem(tr("Migration Wave"),DwarfModel::GB_MIGRATION_WAVE);
-    ui->cb_group_by->addItem(tr("Military Status"),DwarfModel::GB_MILITARY_STATUS);
-    ui->cb_group_by->addItem(tr("Profession"), DwarfModel::GB_PROFESSION);
-    ui->cb_group_by->addItem(tr("Race"), DwarfModel::GB_RACE);
-    ui->cb_group_by->addItem(tr("Skill Rust"), DwarfModel::GB_SKILL_RUST);
-    ui->cb_group_by->addItem(tr("Squad"), DwarfModel::GB_SQUAD);
-    ui->cb_group_by->addItem(tr("Total Assigned Labors"),DwarfModel::GB_ASSIGNED_LABORS);
-    ui->cb_group_by->addItem(tr("Total Assigned Skilled Labors"),DwarfModel::GB_ASSIGNED_SKILLED_LABORS);
-    ui->cb_group_by->addItem(tr("Total Skill Levels"),DwarfModel::GB_TOTAL_SKILL_LEVELS);
-
-    read_settings();
-    load_customizations();
-    reload_filter_scripts();
-    refresh_role_menus();
-    refresh_opts_menus();
-
-    if (m_settings->value("options/check_for_updates_on_startup", true).toBool())
-        check_latest_version();
-
-
-    //add CTRL+A to select all currently filtered/visible dwarves
-    new QShortcut(Qt::CTRL + Qt::Key_A, m_view_manager, SLOT(select_all()));
-    raise();
-}
-
-MainWindow::~MainWindow() {
-    delete m_lbl_status;
-    delete m_lbl_message;
-    delete m_progress;
-
-    delete m_about_dialog;
-    delete m_scanner;
-    delete m_script_dialog;
-    delete m_role_editor;
-    delete m_optimize_plan_editor;
-    delete m_dwarf_name_completer;
-
-    delete m_model;
-    delete m_view_manager;
-    delete m_proxy;
-    delete m_df;
-    delete m_settings;
-    delete ui;
-}
-
-void MainWindow::read_settings() {
-    m_reading_settings = true;
-    m_settings->beginGroup("window");
-    { // WINDOW SETTINGS
-        try{
-            //restore window size/position
-            QByteArray geom = m_settings->value("geometry").toByteArray();
-            if (!geom.isEmpty()) {
-                restoreGeometry(geom);
-            }
-            //restore toolbars, docks, etc..
-            QByteArray state = m_settings->value("state").toByteArray();
-            if (!state.isEmpty()) {
-                restoreState(state);
-            }
-
-        }catch(...){
-            //this can sometimes crash, no idea why
-        }
-    }
-    m_settings->endGroup();
-    m_reading_settings = false;
-
-}
-
-void MainWindow::write_settings() {
-    if (m_settings && !m_reading_settings) {
-        LOGI << "beginning to write settings";
-        QByteArray geom = saveGeometry();
-        QByteArray state = saveState();
-        m_settings->beginGroup("window");
-        m_settings->setValue("geometry", QVariant(geom));
-        m_settings->setValue("state", QVariant(state));
-        m_settings->endGroup();
-        m_settings->beginGroup("gui_options");
-        m_settings->setValue("group_by", m_model->current_grouping());
-
-        DwarfDetailsDock *dock = qobject_cast<DwarfDetailsDock*>(QObject::findChild<DwarfDetailsDock*>("dock_dwarf_details"));
-        if(dock){
-            QByteArray sizes = dock->splitter_sizes();
-            if(!sizes.isNull())
-                m_settings->setValue("detailPanesSizes", sizes);
-        }
-        m_settings->endGroup();
-
-        LOGI << "finished writing settings";
-    }
-}
-
-void MainWindow::closeEvent(QCloseEvent *evt) {
-    LOGI << "Beginning shutdown";
-    if(!m_deleting_settings) {
-        write_settings();
-        m_view_manager->write_views();
-    }
-    evt->accept();
-    LOGI << "Closing Dwarf Therapist normally";
-}
-
-void MainWindow::connect_to_df() {
-    LOGI << "attempting connection to running DF game";
-    if (m_df) {
-        LOGI << "already connected, disconnecting";
-        delete m_df;
-        set_interface_enabled(false);
-        m_df = 0;
-        reset();
-    }
-
-    m_df = DFInstance::newInstance();
-    GameDataReader::ptr()->refresh_facets();
-
-    // find_running_copy can fail for several reasons, and will take care of
-    // logging and notifying the user.
-    if (m_force_connect && m_df && m_df->find_running_copy(true)) {
-        m_scanner = new Scanner(m_df, this);
-
-        if(m_df->memory_layout()){
-            LOGI << "Connection to DF version" << m_df->memory_layout()->game_version() << "established.";
-            set_status_message(tr("Connected to DF %1").arg(m_df->memory_layout()->game_version()),tr("Currently using layout file: %1").arg(m_df->memory_layout()->filename()));
-        }else{
-            LOGI << "Connection to unknown DF Version established.";
-            set_status_message("Connected to unknown version!","");
-        }
-        m_force_connect = false;
-    } else if (m_df && m_df->find_running_copy() && m_df->is_ok()) {
-        m_scanner = new Scanner(m_df, this);
-        LOGI << "Connection to DF version" << m_df->memory_layout()->game_version() << "established.";
-        set_status_message(tr("Connected to DF %1").arg(m_df->memory_layout()->game_version()),tr("Currently using layout file: %1").arg(m_df->memory_layout()->filename()));
-        m_force_connect = false;
-    } else {
-        m_force_connect = true;
-    }
-
-    if(m_df && m_df->is_ok()){
-        set_interface_enabled(true);
-        connect(m_df, SIGNAL(progress_message(QString)), SLOT(set_progress_message(QString)), Qt::UniqueConnection);
-        connect(m_df, SIGNAL(progress_range(int,int)), SLOT(set_progress_range(int,int)), Qt::UniqueConnection);
-        connect(m_df, SIGNAL(progress_value(int)), SLOT(set_progress_value(int)), Qt::UniqueConnection);
-
-        if (m_df->memory_layout() && m_df->memory_layout()->is_complete()) {
-            connect(m_df, SIGNAL(connection_interrupted()), SLOT(lost_df_connection()));
-
-            m_df->load_game_data();
-            if(m_view_manager){
-                m_view_manager->reload_views();
-                m_view_manager->draw_views();
-
-                GridViewDock *dock = qobject_cast<GridViewDock*>(QObject::findChild<GridViewDock*>("GridViewDock"));
-                if(dock)
-                    dock->draw_views();
-            }
-            if (DT->user_settings()->value("options/read_on_startup", true).toBool()) {
-                read_dwarves();
-            }
-        }
-    }
-}
-
-void MainWindow::set_status_message(QString msg, QString tooltip_msg){
-    m_lbl_status->setText(tr("%1 - DT Version %2").arg(msg).arg(Version().to_string()));
-    m_lbl_status->setToolTip(tr("<span>%1</span>").arg(tooltip_msg));
-}
-
-void MainWindow::lost_df_connection() {
-    LOGW << "lost connection to DF";
-    emit lostConnection();
-    if (m_df) {
-        m_model->clear_all(true);
-        m_df->disconnect();
-        delete m_df;
-        m_df = 0;
-        reset();
-        set_interface_enabled(false);
-        QString details = tr("Dwarf Fortress has either stopped running, or you unloaded your game. Please re-connect when a fort is loaded.");
-        set_status_message(tr("Disconnected"), details);
-        QMessageBox::information(this, tr("Unable to talk to Dwarf Fortress"), details);
-    }
-}
-
-void MainWindow::read_dwarves() {
-    if (!m_df || !m_df->is_ok()) {
-        lost_df_connection();
-        return;
-    }
-
-    QTime t;
-    t.start();
-    //clear the selected dwarf's details, save the id of the one we're showing
-    int dock_id = -1;
-    DwarfDetailsDock *dock = qobject_cast<DwarfDetailsDock*>(QObject::findChild<DwarfDetailsDock*>("dock_dwarf_details"));
-    if(dock){
-        dock_id = dock->current_id();
-        dock->clear(false);
-    }
-    //save the ids of the currently selected dwarfs
-    QVector<int> ids;
-    foreach(Dwarf *d, m_view_manager->get_selected_dwarfs()){
-        ids << d->id();
-    }
-    //clear selected dwarfs in the view
-    if(m_view_manager)
-        m_view_manager->clear_selected();
-
-    //clear data in each column for each view
-    foreach(GridView *gv, m_view_manager->views()){
-        foreach(ViewColumnSet *set, gv->sets()) {
-            foreach(ViewColumn *col, set->columns()) {
-                col->clear_cells();
-            }
-        }
-    }
-    m_model->clear_all(false);
-
-    m_model->set_instance(m_df);
-    m_df->load_fortress();
-    m_df->load_squads(false);
-    m_model->load_dwarves();
-
-    set_progress_message("Setting up interface...");
-
-    if (m_model->get_dwarves().size() < 1) {
-        lost_df_connection();
-        return;
-    }
-
-    set_interface_enabled(true);
-    new_pending_changes(0);
-
-    m_view_manager->redraw_current_tab();
-
-    //reselect the ids we saved above
-    m_view_manager->reselect(ids);
-
-    // setup the filter auto-completer and reselect our dwarf for the details dock
-    bool dwarf_found = false;
-    QStandardItemModel *filters = new QStandardItemModel(this);
-    foreach(Dwarf *d, m_model->get_dwarves()){
-        QStandardItem *i = new QStandardItem(d->nice_name());
-        i->setData(d->nice_name(),DwarfModel::DR_SPECIAL_FLAG);
-        filters->appendRow(i);
-        if(dock_id > 0 && !dwarf_found && d->id() == dock_id){
-            dock->show_dwarf(d);
-            dwarf_found = true;
-        }
-    }
-
-    QHash<QPair<QString,QString>,DFInstance::pref_stat* > prefs = DT->get_DFInstance()->get_preference_stats();
-    QPair<QString,QString> key_pair;
-    foreach(key_pair, prefs.uniqueKeys()){
-        QStandardItem *i = new QStandardItem(key_pair.second);
-        i->setData(key_pair.second,DwarfModel::DR_SPECIAL_FLAG);
-        QVariantList data;
-        data << key_pair.first << key_pair.second;
-        i->setData(SCR_PREF_EXP,Qt::UserRole);
-        i->setData(data,Qt::UserRole+1);
-        filters->appendRow(i);
-    }
-    if(!dwarf_found)
-        dock->clear(false);
-
-    filters->sort(0,Qt::AscendingOrder);
-
-    if (!m_dwarf_name_completer) {
-        m_dwarf_name_completer = new QCompleter(filters,this);
-        m_dwarf_name_completer->setCompletionMode(QCompleter::UnfilteredPopupCompletion);
-        m_dwarf_name_completer->setCompletionRole(DwarfModel::DR_SPECIAL_FLAG);
-        m_dwarf_name_completer->setCaseSensitivity(Qt::CaseInsensitive);
-        ui->le_filter_text->setCompleter(m_dwarf_name_completer);
-    }
-
-    //apply a filter when an item is clicked with the mouse in the popup list
-    connect(m_dwarf_name_completer->popup(),SIGNAL(clicked(QModelIndex)),this,SLOT(apply_filter(QModelIndex)));
-    //we need a custom event filter to intercept the enter key and emit our own signal to filter when enter is hit
-    EventFilterLineEdit *filter = new EventFilterLineEdit(ui->le_filter_text, this);
-    m_dwarf_name_completer->popup()->installEventFilter(filter);
-    connect(filter,SIGNAL(enterPressed(QModelIndex)),this,SLOT(apply_filter(QModelIndex)));
-
-    if(!m_role_editor){
-        m_role_editor = new roleDialog(m_df, this);
-        connect(m_role_editor, SIGNAL(finished(int)), this, SLOT(done_editing_role(int)),Qt::UniqueConnection);
-    }
-    if(!m_optimize_plan_editor){
-        m_optimize_plan_editor = new optimizereditor(this);
-        connect(m_optimize_plan_editor, SIGNAL(finished(int)), this, SLOT(done_editing_opt_plan(int)), Qt::UniqueConnection);
-    }\
-    if(!m_script_dialog){
-        m_script_dialog = new ScriptDialog(this);
-    }
-
-    if(DT->multiple_castes && ui->cb_group_by->findData(DwarfModel::GB_CASTE_TAG) < 0){
-        //special grouping when using multiple castes, insert it after the caste group
-        ui->cb_group_by->blockSignals(true);
-        int grp_by = ui->cb_group_by->itemData(ui->cb_group_by->currentIndex()).toInt();
-        ui->cb_group_by->insertItem(3, QIcon(":img/exclamation-red-frame.png"), tr("Caste Tag"), DwarfModel::GB_CASTE_TAG);
-        ui->cb_group_by->setItemData(3, tr("Possible Spoilers! This may show special/hidden castes!"), Qt::ToolTipRole);
-        ui->cb_group_by->setCurrentIndex(ui->cb_group_by->findData(grp_by));
-        ui->cb_group_by->blockSignals(false);
-    }
-
-    this->setWindowTitle(QString("%1 %2").arg(tr("Dwarf Therapist - ")).arg(m_df->fortress_name()));
-
-    LOGI << "completed read in" << t.elapsed() << "ms";
-    set_progress_message("");
-}
-
-void MainWindow::apply_filter(){
-    apply_filter(m_dwarf_name_completer->currentIndex());
-}
-
-void MainWindow::apply_filter(QModelIndex idx){
-    if(idx.data(Qt::UserRole) == SCR_PREF_EXP){
-        QVariantList data = idx.data(Qt::UserRole+1).toList();
-        QList<QPair<QString,QString> > prefs;
-        QPair<QString,QString> pref_pair = qMakePair(data.at(0).toString(),data.at(1).toString());
-        prefs << pref_pair;
-        preference_selected(prefs,QString("%1: %2").arg(pref_pair.first).arg(pref_pair.second),SCR_PREF_EXP);
-    }
-    ui->le_filter_text->clear();
-}
-
-void MainWindow::set_interface_enabled(bool enabled) {
-    ui->act_connect_to_DF->setEnabled(!enabled);
-    ui->act_read_dwarves->setEnabled(enabled);
-    //ui->act_scan_memory->setEnabled(enabled);
-    ui->act_expand_all->setEnabled(enabled);
-    ui->act_collapse_all->setEnabled(enabled);
-    ui->cb_group_by->setEnabled(enabled);
-    ui->act_import_existing_professions->setEnabled(enabled);
-    ui->act_print->setEnabled(enabled);
-    if(m_view_manager)
-        m_view_manager->setEnabled(enabled);
-}
-
-void MainWindow::check_latest_version(bool show_result_on_equal) {
-    Q_UNUSED(show_result_on_equal);
-    return;
-    //TODO: check for updates
-}
-
-void MainWindow::version_check_finished(bool error) {
-    Q_UNUSED(error);
-//    if (error) {
-//        qWarning() <<  m_http->errorString();
-//    }
-//    QString data = QString(m_http->readAll());
-//    QRegExp rx("(\\d+)\\.(\\d+)\\.(\\d+)");
-//    int pos = rx.indexIn(data);
-
-//    if (pos != -1) {
-//        Version our_v(DT_VERSION_MAJOR, DT_VERSION_MINOR, DT_VERSION_PATCH);
-//        QString major = rx.cap(1);
-//        QString minor = rx.cap(2);
-//        QString patch = rx.cap(3);
-//        Version newest_v(major.toInt(), minor.toInt(), patch.toInt());
-//        LOGI << "RUNNING VERSION         :" << our_v.to_string();
-//        LOGI << "LATEST AVAILABLE VERSION:" << newest_v.to_string();
-//        if (our_v < newest_v) {
-//            LOGI << "LATEST VERSION IS NEWER!";
-//            QMessageBox *mb = new QMessageBox(this);
-//            mb->setIcon(QMessageBox::Information);
-//            mb->setWindowTitle(tr("Update Available"));
-//            mb->setText(tr("A newer version of this application is available."));
-//            QString link = tr("<br><a href=\"%1\">Click Here to Download v%2"
-//                              "</a>")
-//                           .arg(URL_DOWNLOAD_LIST)
-//                           .arg(newest_v.to_string());
-//            mb->setInformativeText(tr("You are currently running v%1. %2")
-//                                   .arg(our_v.to_string()).arg(link));
-//            mb->exec();
-//        } else if (m_show_result_on_equal) {
-//            QMessageBox *mb = new QMessageBox(this);
-//            mb->setWindowTitle(tr("Up to Date"));
-//            mb->setText(tr("You are running the most recent version of Dwarf "
-//                           "Therapist."));
-//            mb->exec();
-//        }
-//        m_about_dialog->set_latest_version(newest_v);
-//    } else {
-//        m_about_dialog->version_check_failed();
-//    }
-}
-
-void MainWindow::check_for_layout(const QString & checksum) {
-    m_try_download = false;
-
-    if(m_try_download &&
-            (m_settings->value("options/check_for_updates_on_startup", true).toBool())) {
-//        m_try_download = false;
-
-//        LOGI << "Checking for layout for checksum: " << checksum;
-//        m_tmp_checksum = checksum;
-
-//        Version our_v(DT_VERSION_MAJOR, DT_VERSION_MINOR, DT_VERSION_PATCH);
-
-//        QString request = QString("/memory_layouts/checksum/%1").arg(checksum);
-//        QHttpRequestHeader header("GET", request);
-//        header.setValue("Host", "www.dwarftherapist.com");
-//        header.setValue("User-Agent", QString("DwarfTherapist %1").arg(our_v.to_string()));
-//        if (m_http) {
-//            m_http->deleteLater();
-//        }
-//        m_http = new QHttp(this);
-//        m_http->setHost("www.dwarftherapist.com");
-
-//        disconnect(m_http, SIGNAL(done(bool)));
-//        connect(m_http, SIGNAL(done(bool)), this, SLOT(layout_check_finished(bool)));
-//        m_http->request(header);
-    } else if (!m_force_connect) {
-        m_df->layout_not_found(checksum);
-    }
-}
-
-void MainWindow::layout_check_finished(bool error) {
-    //int status = m_http->lastResponse().statusCode();
-    //LOGD << "Status: " << status;
-
-//    error = error || (status != 200);
-//    if(!error) {
-//        QTemporaryFile outFile("layout.ini");
-//        if (!outFile.open())
-//         return;
-
-//    if( !outFile.setPermissions((QFile::Permission)0x666) ) {
-//        LOGD << "WARNING: Unable to set permissions for new layout.";
-//    }
-
-//        QString fileName = outFile.fileName();
-//        QTextStream out(&outFile);
-//        out << m_http->readAll();
-//        outFile.close();
-
-//        QString version;
-
-//        {
-//            QSettings layout(fileName, QSettings::IniFormat);
-//            version = layout.value("info/version_name", "").toString();
-//        }
-
-//        LOGD << "Found version" << version;
-
-//        if(m_df->add_new_layout(version, outFile)) {
-//            QMessageBox *mb = new QMessageBox(this);
-//            mb->setIcon(QMessageBox::Information);
-//            mb->setWindowTitle(tr("New Memory Layout Added"));
-//            mb->setText(tr("A new memory layout has been downloaded for this version of dwarf fortress!"));
-//            mb->setInformativeText(tr("New layout for version %1 of Dwarf Fortress.").arg(version));
-//            mb->exec();
-
-//            LOGD << "Reconnecting to Dwarf Fortress!";
-//            m_force_connect = false;
-//            connect_to_df();
-//        } else {
-//            error = true;
-//        }
-//    }
-
-    LOGI << "Error: " << error << " Force Connect: " << m_force_connect;
-
-    if(error) {
-        m_df->layout_not_found(m_tmp_checksum);
-    }
-}
-
-void MainWindow::scan_memory() {
-    if (m_scanner) {
-        m_scanner->show();
-    }
-}
-
-void MainWindow::set_group_by(int group_by) {
-    //if disconnected, don't try to update the view grouping
-    if(!m_df)
-        return;
-    group_by = ui->cb_group_by->itemData(group_by, Qt::UserRole).toInt();
-    if(group_by < 0)
-        group_by = 0;
-    m_view_manager->set_group_by(group_by);
-}
-
-void MainWindow::show_about() {
-    m_about_dialog->show();
-}
-
-void MainWindow::new_pending_changes(int cnt) {
-    bool on_off = cnt > 0;
-    ui->lbl_pending_changes->setNum(cnt);
-    ui->btn_clear->setEnabled(on_off);
-    ui->btn_commit->setEnabled(on_off);
-    ui->act_clear_pending_changes->setEnabled(on_off);
-    ui->act_commit_pending_changes->setEnabled(on_off);
-    list_pending();
-}
-
-void MainWindow::list_pending() {
-    disconnect(ui->tree_pending, SIGNAL(currentItemChanged(QTreeWidgetItem *, QTreeWidgetItem *)), 0, 0);
-    ui->tree_pending->clear();
-    foreach(Dwarf *d, m_model->get_dirty_dwarves()) {
-        ui->tree_pending->addTopLevelItem(d->get_pending_changes_tree());
-    }
-    foreach(Squad *s, m_df->squads()){
-        if(s->pending_changes())
-            ui->tree_pending->addTopLevelItem(s->get_pending_changes_tree());
-    }
-
-    ui->tree_pending->expandAll();
-    connect(ui->tree_pending, SIGNAL(currentItemChanged(QTreeWidgetItem *, QTreeWidgetItem *)),
-        m_view_manager, SLOT(jump_to_dwarf(QTreeWidgetItem *, QTreeWidgetItem *)));
-}
-
-void MainWindow::new_creatures_count(int adults, int children, int babies, QString race_name) {
-    //on tab change recheck the filtered count if there are active scripts
-    if(QString::compare(race_name,m_pop_info.race_name,Qt::CaseInsensitive) != 0){
-        if(m_proxy->active_scripts())
-            m_pop_info.filtered = m_proxy->get_filtered_dwarves().count();
-        else
-            m_pop_info.filtered = -1;
-    }
-
-    m_pop_info.race_name = race_name;
-    m_pop_info.adults = adults;
-    m_pop_info.children = children;
-    m_pop_info.infants = babies;
-    refresh_pop_counts();
-}
-
-void MainWindow::refresh_pop_counts(){
-    ui->lbl_dwarf_total->setText(tr("%1/%2/%3%4").arg(m_pop_info.adults).arg(m_pop_info.children).arg(m_pop_info.infants)
-                                 .arg((m_pop_info.filtered >= 0 ? QString(" (%1)").arg(m_pop_info.filtered) : "")));
-    ui->lbl_dwarf_total->setToolTip(tr("%1 Adult%2<br/>%3 Child%4<br/>%5 Bab%6<br/>%7 Total Population%8")
-                                    .arg(m_pop_info.adults).arg(m_pop_info.adults == 1 ? "" : "s")
-                                    .arg(m_pop_info.children).arg(m_pop_info.children == 1 ? "" : "ren")
-                                    .arg(m_pop_info.infants).arg(m_pop_info.infants == 1 ? "y" : "ies")
-                                    .arg(m_pop_info.adults+m_pop_info.children+m_pop_info.infants)
-                                    .arg((m_pop_info.filtered >= 0 ? tr("<h4>Showing %1 due to filters.</h4>").arg(m_pop_info.filtered) : "")));
-    ui->lbl_dwarfs->setText(m_pop_info.race_name);
-    ui->lbl_filter->setText(tr("Filter %1").arg(m_pop_info.race_name));
-    ui->act_read_dwarves->setText(tr("Read %1").arg(m_pop_info.race_name));
-    //TODO: update other interface stuff for the race name when using a custom race
-}
-
-void MainWindow::load_customizations() {
-    ui->tree_custom_professions->blockSignals(true);
-    CustomProfession *cp;
-    ui->tree_custom_professions->clear();
-
-    ui->tree_custom_professions->setSortingEnabled(false);
-
-    //add custom professions
-    QTreeWidgetItem *cps = new QTreeWidgetItem();
-    cps->setText(0,"Custom Professions");
-    QTreeWidgetItem *i;
-    QList<CustomProfession*> profs = DT->get_custom_professions();
-    foreach(cp, profs){
-        i = new QTreeWidgetItem(cps);
-        i->setText(0,cp->get_name());
-        i->setIcon(0,QIcon(cp->get_pixmap()));
-        i->setData(0,Qt::UserRole,QVariant(cp->get_name()));
-        i->setData(0,Qt::UserRole+1,CUSTOM_PROF);
-    }
-    ui->act_export_custom_professions->setEnabled(profs.size());
-    ui->tree_custom_professions->addTopLevelItem(cps);
-
-    //add profession icons
-    QTreeWidgetItem *icons = new QTreeWidgetItem();
-    icons->setText(0,"Custom Icons");
-    icons->setToolTip(0,tr("Right click on a profession icon in the grid to customize the default icon."));
-    foreach(int key, DT->get_custom_prof_icons().uniqueKeys()){
-        i = new QTreeWidgetItem(icons);
-        cp = DT->get_custom_prof_icon(key);
-        i->setText(0,cp->get_name());
-        i->setIcon(0,QIcon(cp->get_pixmap()));
-        i->setData(0,Qt::UserRole,QVariant(cp->prof_id()));
-        i->setData(0,Qt::UserRole+1,CUSTOM_ICON);
-    }
-    ui->tree_custom_professions->addTopLevelItem(icons);
-
-    //add super labors
-    QTreeWidgetItem *super_labors = new QTreeWidgetItem();
-    super_labors->setText(0,"Super Labor Columns");
-    foreach(SuperLabor *sl, DT->get_super_labors()){
-            i = new QTreeWidgetItem(super_labors);
-            i->setText(0, sl->get_name());
-            i->setData(0,Qt::UserRole,QVariant(sl->get_name()));
-            i->setData(0,Qt::UserRole+1,CUSTOM_SUPER);
-    }
-    ui->tree_custom_professions->addTopLevelItem(super_labors);
-
-
-    ui->tree_custom_professions->expandAll();
-    ui->tree_custom_professions->blockSignals(false);
-
-    ui->tree_custom_professions->sortItems(-1,Qt::AscendingOrder);
-    ui->tree_custom_professions->setSortingEnabled(true);
-
-    connect(ui->tree_custom_professions, SIGNAL(currentItemChanged(QTreeWidgetItem *, QTreeWidgetItem *)),
-        m_view_manager, SLOT(jump_to_profession(QTreeWidgetItem *, QTreeWidgetItem *)),Qt::UniqueConnection);
-
-    m_view_manager->refresh_custom_professions();
-}
-
-void MainWindow::draw_custom_profession_context_menu(const QPoint &p) {
-    QModelIndex idx = ui->tree_custom_professions->indexAt(p);
-    if (!idx.isValid() || ui->tree_custom_professions->itemAt(p)->parent() == 0)
-        return;
-
-    QVariantList data;
-    data << idx.data(Qt::UserRole) << idx.data(Qt::UserRole+1);
-    QMenu m(this);
-    CUSTOMIZATION_TYPE t = static_cast<CUSTOMIZATION_TYPE>(idx.data(Qt::UserRole+1).toInt());
-    if(t != CUSTOM_SUPER){
-        m.setTitle(tr("Custom Profession"));
-        if(t == CUSTOM_ICON)
-            m.setTitle(m.title() + " Icon");
-    }else{
-        m.setTitle(tr("Super Labor"));
-    }
-
-    QAction *a = m.addAction(QIcon(":img/pencil.png"), tr("Edit %1").arg(idx.data().toString()), DT, SLOT(edit_customization()));
-    a->setData(data);
-    a = m.addAction(QIcon(":img/minus-circle.png"), tr("Delete %1").arg(idx.data().toString()), DT, SLOT(delete_customization()));
-    a->setData(data);
-    m.exec(ui->tree_custom_professions->viewport()->mapToGlobal(p));
-}
-
-
-// web addresses
-void MainWindow::go_to_forums() {
-    QDesktopServices::openUrl(QUrl("http://www.bay12forums.com/smf/index.php?topic=122968.0"));
-}
-void MainWindow::go_to_donate() {
-    QDesktopServices::openUrl(QUrl("https://www.paypal.com/cgi-bin/webscr?cmd=_donations&business=GM5Z6DYJEVW56&item_name=Donation"));
-}
-void MainWindow::go_to_project_home() {
-    QDesktopServices::openUrl(QUrl("https://github.com/splintermind/Dwarf-Therapist"));
-}
-void MainWindow::go_to_new_issue() {
-    QDesktopServices::openUrl(QUrl("https://github.com/splintermind/Dwarf-Therapist/issues?state=open"));
-}
-
-void MainWindow::open_help(){
-    QFileInfo local_manual("share:doc/Dwarf Therapist.pdf");
-    QUrl url = local_manual.exists() ? QUrl::fromLocalFile(local_manual.filePath())
-                                     : QUrl("http://dffd.wimbli.com/file.php?id=7889");
-    QDesktopServices::openUrl(url);
-}
-
-QToolBar *MainWindow::get_toolbar() {
-    return ui->main_toolbar;
-}
-
-void MainWindow::export_custom_professions() {
-    ImportExportDialog d(this);
-    if(d.setup_for_profession_export())
-        d.exec();
-}
-
-void MainWindow::import_custom_professions() {
-    ImportExportDialog d(this);
-    if(d.setup_for_profession_import())
-        d.exec();
-}
-
-void MainWindow::export_custom_roles(){
-    ImportExportDialog d(this);
-    if(d.setup_for_role_export())
-        d.exec();
-}
-
-void MainWindow::import_custom_roles(){
-    ImportExportDialog d(this);
-    if(d.setup_for_role_import())
-        d.exec();
-}
-
-void MainWindow::save_gridview_csv()
-{
-    GridView *gv = m_view_manager->get_active_view();
-
-    QString defaultPath = QString("%1.csv").arg(gv->name());
-    QString fileName = QFileDialog::getSaveFileName(0 , tr("Save file as"), defaultPath, tr("csv files (*.csv)"));
-    if (fileName.length()==0)
-        return;
-    if (!fileName.endsWith(".csv"))
-        fileName.append(".csv");
-    QFile f( fileName );
-    if (f.exists())
-        f.remove();
-    f.open(QIODevice::WriteOnly | QIODevice::Text);
-    QTextStream out(&f);
-
-    QStringList row;
-    row.append(tr("Name"));
-    foreach(ViewColumnSet *set, gv->sets()) {
-        foreach(ViewColumn *col, set->columns()) {
-            if (col->type() != CT_SPACER)
-                row.append(col->title());
-        }
-    }
-    out << row.join(",") << endl;
-    row.clear();
-
-    QList<Dwarf*> dwarves = m_proxy->get_filtered_dwarves();
-    foreach(Dwarf *d, dwarves){
-        if(d->is_animal() || d->is_adult() || (!DT->hide_non_adults() && !d->is_adult())){
-            row.append(d->nice_name());
-            foreach(ViewColumnSet *set, gv->sets()) {
-                foreach(ViewColumn *col, set->columns()) {
-                    if (col->type() != CT_SPACER)
-                        row.append(col->get_cell_value(d));
-                }
-            }
-            out << row.join(",") << endl;
-            row.clear();
-        }
-    }
-    f.close();
-}
-
-void MainWindow::export_gridviews() {
-    ImportExportDialog d(this);
-    if(d.setup_for_gridview_export())
-        d.exec();
-}
-
-void MainWindow::import_gridviews() {
-    ImportExportDialog d(this);
-    if(d.setup_for_gridview_import()){
-        if (d.exec()) {
-            GridViewDock *dock = qobject_cast<GridViewDock*>(QObject::findChild<GridViewDock*>("GridViewDock"));
-            if(dock)
-                dock->draw_views();
-        }
-    }
-}
-
-void MainWindow::clear_user_settings() {
-    QMessageBox *mb = new QMessageBox(qApp->activeWindow());
-    mb->setIcon(QMessageBox::Warning);
-    mb->setWindowTitle(tr("Clear User Settings"));
-    mb->setText(tr("Warning: This will delete all of your user settings and exit Dwarf Therapist!"));
-    mb->addButton(QMessageBox::Ok);
-    mb->addButton(QMessageBox::Cancel);
-    if(QMessageBox::Ok == mb->exec()) {
-        //Delete data
-        m_settings->clear();
-        m_settings->sync();
-
-        QFile file(m_settings->fileName());
-        LOGI << "Removing file:" << m_settings->fileName();
-
-        delete m_settings;
-        m_settings = 0;
-
-        if(!file.remove()) {
-            LOGW << "Error removing file!";
-            delete mb;
-            mb = new QMessageBox(qApp->activeWindow());
-            mb->setIcon(QMessageBox::Critical);
-            mb->setWindowTitle("Clear User Settings");
-            mb->setText(tr("Unable to delete settings file."));
-            mb->exec();
-            return;
-        }
-
-        m_deleting_settings = true;
-        close();
-    }
-}
-
-
-void MainWindow::show_dwarf_details_dock(Dwarf *d) {
-    DwarfDetailsDock *dock = qobject_cast<DwarfDetailsDock*>(QObject::findChild<DwarfDetailsDock*>("dock_dwarf_details"));
-    if (dock && d) {
-        dock->show_dwarf(d);
-        dock->show();
-    }
-}
-
-void MainWindow::add_new_filter_script() {
-    m_script_dialog->clear_script();
-    m_script_dialog->show();
-}
-
-void MainWindow::edit_filter_script() {
-    QAction *a = qobject_cast<QAction*>(QObject::sender());
-    QStringList script = a->data().toStringList();
-    m_script_dialog->load_script(script.at(0),script.at(1));
-    m_script_dialog->show();
-}
-
-void MainWindow::remove_filter_script(){
-    QAction *a = qobject_cast<QAction*>(QObject::sender());
-    QString name =a->data().toString();
-
-    int answer = QMessageBox::question(0,"Confirm Remove",tr("Are you sure you want to remove script: <b>%1</b>?").arg(name),QMessageBox::Yes,QMessageBox::No);
-    if(answer == QMessageBox::Yes){
-        QSettings *s = DT->user_settings();
-        s->remove(QString("filter_scripts/%1").arg(name));
-    }
-    reload_filter_scripts();
-}
-
-void MainWindow::reload_filter_scripts() {
-    ui->cb_filter_script->clear();
-    ui->cb_filter_script->addItem("");
-
-    ui->menu_edit_filters->clear();
-    ui->menu_remove_script->clear();
-    QSettings *s = DT->user_settings();
-
-    QMap<QString,QString> m_scripts;
-    s->beginGroup("filter_scripts");
-    foreach(QString script_name, s->childKeys()){
-        m_scripts.insert(script_name,s->value(script_name).toString());
-    }
-    s->endGroup();
-
-    for (QMap<QString, QString>::const_iterator i = m_scripts.constBegin()
-         ; i != m_scripts.constEnd()
-         ; ++i){
-        QStringList data;
-        data.append(i.key());
-        data.append(i.value());
-        QAction *a = ui->menu_edit_filters->addAction(i.key(),this,SLOT(edit_filter_script()) );
-        a->setData(data);
-
-        QAction *r = ui->menu_remove_script->addAction(i.key(),this,SLOT(remove_filter_script()) );
-        r->setData(i.key());
-    }
-    ui->cb_filter_script->addItems(m_scripts.uniqueKeys());
-}
-
-void MainWindow::add_new_custom_role() {
-    if(m_role_editor){
-        connect(m_view_manager, SIGNAL(selection_changed()), m_role_editor, SLOT(selection_changed()),Qt::UniqueConnection);
-        m_role_editor->load_role("");
-        m_role_editor->show();
-    }
-}
-
-void MainWindow::edit_custom_role() {
-    QAction *a = qobject_cast<QAction*>(QObject::sender());
-    QString name = a->data().toString();
-    if(m_role_editor){
-        connect(m_view_manager, SIGNAL(selection_changed()), m_role_editor, SLOT(selection_changed()),Qt::UniqueConnection);
-        m_role_editor->load_role(name);
-        m_role_editor->show();
-    }
-}
-
-void MainWindow::done_editing_role(int result){
-    if(result == QDialog::Accepted){
-        write_custom_roles();
-        refresh_roles_data();
-    }
-    disconnect(m_view_manager, SIGNAL(selection_changed()), m_role_editor, SLOT(selection_changed()));
-}
-
-void MainWindow::remove_custom_role(){
-    QAction *a = qobject_cast<QAction*>(QObject::sender());
-    QString name = a->data().toString();
-    int answer = QMessageBox::question(0,"Confirm Remove",tr("Are you sure you want to remove role: <b>%1</b>?").arg(name),QMessageBox::Yes,QMessageBox::No);
-    if(answer == QMessageBox::Yes){
-        GameDataReader::ptr()->get_roles().remove(name);
-
-        //prompt and remove columns??
-        answer = QMessageBox::question(0,"Clean Views",tr("Would you also like to remove role <b>%1</b> from all custom views?").arg(name),QMessageBox::Yes,QMessageBox::No);
-        if(answer == QMessageBox::Yes){
-            ViewManager *vm = m_view_manager;
-            foreach(GridView *gv, vm->views()){
-                if(gv->is_custom() && gv->is_active()){ //only remove from custom views which are active
-                    foreach(ViewColumnSet *vcs, gv->sets()){
-                        foreach(ViewColumn *vc, vcs->columns()){
-                            if(vc->type()==CT_ROLE){
-                                RoleColumn *rc = ((RoleColumn*)vc);
-                                if(rc->get_role() && rc->get_role()->name==name){
-                                    vcs->remove_column(vc);
-                                }
-                            }
-                        }
-                    }
-                }
-            }
-        }
-        //first write our custom roles
-        write_custom_roles();
-        //re-read roles from the ini to replace any default roles that may have been replaced by a custom role which was just removed
-        //this will also rebuild our sorted role list
-        GameDataReader::ptr()->load_roles();
-        //update our current roles/ui elements
-        DT->emit_roles_changed();
-        refresh_role_menus();
-        if(m_df){
-            m_view_manager->update();
-            m_view_manager->redraw_current_tab();
-        }
-    }
-}
-
-void MainWindow::refresh_roles_data(){
-    DT->emit_roles_changed();
-    GameDataReader::ptr()->load_role_mappings();
-
-    refresh_role_menus();
-    if(m_df){
-        m_view_manager->update();
-        m_view_manager->redraw_current_tab();
-    }
-}
-
-void MainWindow::refresh_role_menus() {
-    ui->menu_edit_roles->clear();
-    ui->menu_remove_roles->clear();
-
-    QList<QPair<QString, Role*> > roles = GameDataReader::ptr()->get_ordered_roles();
-    QPair<QString, Role*> role_pair;
-    foreach(role_pair, roles){
-        if(role_pair.second->is_custom){
-            QAction *edit = ui->menu_edit_roles->addAction(role_pair.first,this,SLOT(edit_custom_role()) );
-            edit->setData(role_pair.first);
-
-            QAction *rem = ui->menu_remove_roles->addAction(role_pair.first,this,SLOT(remove_custom_role()) );
-            rem->setData(role_pair.first);
-        }
-    }
-}
-
-void MainWindow::write_custom_roles(){
-    //re-write custom roles, ugly but doesn't seem that replacing only one works properly
-    QSettings *s = DT->user_settings();
-    s->remove("custom_roles");
-
-    //read defaults before we start writing
-    float default_attributes_weight = s->value("options/default_attributes_weight",1.0).toFloat();
-    float default_skills_weight = s->value("options/default_skills_weight",1.0).toFloat();
-    float default_traits_weight = s->value("options/default_traits_weight",1.0).toFloat();
-    float default_prefs_weight = s->value("options/default_prefs_weight",1.0).toFloat();
-
-    s->beginWriteArray("custom_roles");
-    int count = 0;
-    foreach(Role *r, GameDataReader::ptr()->get_roles()){
-        if(r->is_custom){
-            s->setArrayIndex(count);
-            r->write_to_ini(*s, default_attributes_weight, default_traits_weight, default_skills_weight, default_prefs_weight);
-            count++;
-        }
-    }
-    s->endArray();
-}
-
-
-
-
-void MainWindow::new_filter_script_chosen(const QString &script_name) {
-    if(!script_name.trimmed().isEmpty()){
-        m_proxy->apply_script(script_name,DT->user_settings()->value(QString("filter_scripts/%1").arg(script_name), QString()).toString());
-        ui->cb_filter_script->blockSignals(true);
-        ui->cb_filter_script->setCurrentIndex(0);
-        ui->cb_filter_script->blockSignals(false);
-    }
-}
-
-void MainWindow::print_gridview() {
-    QWidget *curr = get_view_manager()->currentWidget();
-    if(!curr)
-        return;
-    StateTableView *s;
-    s = qobject_cast<StateTableView*>(curr);
-
-    if(!s)
-        return;
-
-    if(!m_view_manager || !m_view_manager->get_active_view())
-        return;
-
-    QString path = QFileDialog::getSaveFileName(this,tr("Save Snapshot"),m_view_manager->get_active_view()->name(),tr("PNG (*.png);;All Files (*)"));
-    if(path.isEmpty())
-        return;
-
-    int w = 0;
-    int h = 0;
-    QSize currSize = this->size();
-    QSize currMax = this->maximumSize();
-    QSize currMin = this->minimumSize();
-    int cell_size = DT->user_settings()->value("options/grid/cell_size", DEFAULT_CELL_SIZE).toInt();
-    int cell_pad = DT->user_settings()->value("options/grid/cell_padding", 0).toInt();
-
-    int actual_cell_size = (cell_size + 2) + (2 * cell_pad); //cell size + 2 for the border lines + (2 * cell padding)
-
-    //currently this is just a hack to resize the form to ensure all rows/columns are showing
-    //then rendering to the painter and resizing back to the previous size
-    //it may be possible to avoid this by using the opengl libs and accessing the frame buffer
-
-    //calculate the width
-    int first_col_width = s->columnWidth(0);
-    w = first_col_width;
-    w += (this->width() - s->width());
-    foreach(ViewColumnSet *vcs, m_view_manager->get_active_view()->sets()){
-        foreach(ViewColumn *vc, vcs->columns()){
-            if(vc->type() != CT_SPACER)
-                w += actual_cell_size;
-            else
-                w += DEFAULT_SPACER_WIDTH;
-        }
-    }
-    w += 2;
-
-    //calculate the height
-    h = (s->get_model()->total_row_count * actual_cell_size) + s->get_header()->height();
-    h += (this->height() - s->height());
-    h += 2; //small buffer for the edge
-
-    this->setMaximumHeight(h);
-    this->setMaximumWidth(w);
-    this->setMinimumSize(100,100);
-    this->resize(w,h);
-
-    QImage img(QSize(s->width(),s->height()),QImage::Format_ARGB32_Premultiplied);
-    QPainter painter(&img);
-    painter.setRenderHints(QPainter::SmoothPixmapTransform);
-    s->setHorizontalScrollBarPolicy(Qt::ScrollBarAlwaysOff);
-    s->setVerticalScrollBarPolicy(Qt::ScrollBarAlwaysOff);
-    s->render(&painter,QPoint(0,0),QRegion(0,0,s->width(),s->height()),QWidget::DrawChildren | QWidget::DrawWindowBackground);
-    painter.end();
-    img.save(path,"PNG");
-    s->setHorizontalScrollBarPolicy(Qt::ScrollBarAsNeeded);
-    s->setVerticalScrollBarPolicy(Qt::ScrollBarAsNeeded);
-
-    this->setMaximumSize(currMax);
-    this->setMinimumSize(currMin);
-    this->resize(currSize);
-}
-
-///////////////////////////////////////////////////////////////////////////////
-//! Progress Stuff
-void MainWindow::set_progress_message(const QString &msg) {
-    m_lbl_message->setText(msg);
-}
-
-void MainWindow::set_progress_range(int min, int max) {
-    m_progress->setVisible(true);
-    m_progress->setRange(min, max);
-    m_progress->setValue(min);
-    statusBar()->insertPermanentWidget(1, m_progress, 1);
-}
-
-void MainWindow::set_progress_value(int value) {
-    m_progress->setValue(value);
-    if (value >= m_progress->maximum()) {
-        statusBar()->removeWidget(m_progress);
-        m_progress->setVisible(false);
-        set_progress_message("");
-    }
-}
-///////////////////////////////////////////////////////////////////////////////
-
-void MainWindow::display_group(const int group_by){
-    //this is a signal sent from the view manager when we change tabs and update grouping
-    //we also want to change the combobox's index, but not refresh the grid again
-    ui->cb_group_by->blockSignals(true);
-    int idx = ui->cb_group_by->findData(static_cast<DwarfModel::GROUP_BY>(group_by));
-    if(idx < 0)
-        idx = 0;
-    ui->cb_group_by->setCurrentIndex(idx);
-    ui->cb_group_by->blockSignals(false);
-}
-
-void MainWindow::preference_selected(QList<QPair<QString,QString> > vals, QString filter_name, FILTER_SCRIPT_TYPE pType){
-    if(pType == SCR_PREF)
-        m_proxy->clear_script(pType,false);
-    //pairs are of category, pref_name
-    QString filter = "";
-    QStringList pref_names;
-    if(!vals.empty()){
-        QPair<QString,QString> pref;
-        bool create_name = (filter_name.isEmpty());
-        //function args are reversed, pref_name, category
-        foreach(pref,vals){
-            if(pref.first == Preference::get_pref_desc(LIKE_CREATURE)){
-                filter.append(QString("(d.find_preference(\"%1\", \"%2\") || d.find_preference(\"%1\", \"%3\")) && ")
-                                              .arg(pref.second.toLower()).arg(pref.first)
-                                              .arg(Preference::get_pref_desc(HATE_CREATURE)));
-            }else{
-                filter.append(QString("d.find_preference(\"%1\", \"%2\") && ").arg(pref.second.toLower()).arg(pref.first));
-            }
-            if(create_name){
-                if(vals.count() == 1)
-                    filter_name = tr("%1: %2").arg(capitalize(pref.first)).arg(capitalize(pref.second));
-                else
-                    pref_names.append(QString("%1 (%2)").arg(capitalize(pref.second)).arg(capitalize(pref.first)));
-            }
-        }
-        filter.chop(4);
-        if(pref_names.count()>0)
-            filter_name = tr("Preferences: ").append(pref_names.join(","));
-
-        m_proxy->apply_script(filter_name, filter, pType);
-    }else{
-        m_proxy->clear_script(filter_name);
-    }
-
-    m_proxy->refresh_script();
-}
-
-void MainWindow::thought_selected(QList<short> ids){
-    QString filter = "";
-    if(!ids.empty()){
-        foreach(short id, ids){
-            filter.append(QString("d.has_thought(%1) && ").arg(QString::number(id)));
-        }
-        filter.chop(4);
-        m_proxy->apply_script("thoughts",filter);
-    }else{
-        m_proxy->clear_script("thoughts");
-    }
-    m_proxy->refresh_script();
-}
-
-void MainWindow::equipoverview_selected(QList<QPair<QString,int> > item_wear){
-    QString filter = "";
-    if(item_wear.size() > 0){
-        QPair<QString,int> key;
-        foreach(key,item_wear){
-            filter.append(QString("d.has_wear(\"%1\",%2) && ").arg(key.first).arg(key.second));
-        }
-        filter.chop(4);
-        m_proxy->apply_script("item wear",filter);
-    }else{
-        m_proxy->clear_script("item wear");
-    }
-    m_proxy->refresh_script();
-}
-
-void MainWindow::health_legend_selected(QList<QPair<int, int> > vals){
-    QStringList filters;
-    if(!vals.isEmpty()){
-        QPair<int,int> key_pair;
-        foreach(key_pair, vals){
-            filters.append(QString("d.has_health_issue(%1,%2)").arg(QString::number(key_pair.first)).arg(QString::number(key_pair.second)));
-        }
-        m_proxy->apply_script("health",filters.join(" && "));
-    }else{
-        m_proxy->clear_script("health");
-    }
-    m_proxy->refresh_script();
-}
-
-void MainWindow::add_new_opt()
-{
-    if(m_optimize_plan_editor){
-        connect(m_view_manager, SIGNAL(selection_changed()), m_optimize_plan_editor, SLOT(populationChanged()), Qt::UniqueConnection);
-        connect(m_proxy, SIGNAL(filter_changed()), m_optimize_plan_editor, SLOT(populationChanged()), Qt::UniqueConnection);
-        m_optimize_plan_editor->load_plan("");
-        m_optimize_plan_editor->show();
-    }
-}
-
-void MainWindow::edit_opt() {
-    if(m_optimize_plan_editor){
-        connect(m_view_manager, SIGNAL(selection_changed()), m_optimize_plan_editor, SLOT(populationChanged()), Qt::UniqueConnection);
-        connect(m_proxy, SIGNAL(filter_changed()), m_optimize_plan_editor, SLOT(populationChanged()), Qt::UniqueConnection);
-        QAction *a = qobject_cast<QAction*>(QObject::sender());
-        QString name = a->data().toString();
-        m_optimize_plan_editor->load_plan(name);
-        m_optimize_plan_editor->show();
-    }
-}
-
-void MainWindow::done_editing_opt_plan(int result){
-    if(result == QDialog::Accepted){
-        disconnect(m_view_manager, SIGNAL(selection_changed()), m_optimize_plan_editor, SLOT(populationChanged()));
-        disconnect(m_proxy, SIGNAL(filter_changed()), m_optimize_plan_editor, SLOT(populationChanged()));
-        write_labor_optimizations();
-        refresh_opts_data();
-    }
-}
-
-void MainWindow::remove_opt(){
-    QAction *a = qobject_cast<QAction*>(QObject::sender());
-    QString name = a->data().toString();
-    int answer = QMessageBox::question(0,"Confirm Remove",tr("Are you sure you want to remove optimization plan: <b>%1</b>?").arg(name),QMessageBox::Yes,QMessageBox::No);
-    if(answer == QMessageBox::Yes){
-        GameDataReader::ptr()->get_opt_plans().remove(name);
-        write_labor_optimizations();
-        refresh_opts_data();
-    }
-}
-
-void MainWindow::refresh_opts_data(){
-    GameDataReader::ptr()->refresh_opt_plans();
-    refresh_opts_menus();
-}
-
-void MainWindow::write_labor_optimizations(){
-    //save to the ini file
-    QSettings *s = DT->user_settings();
-    s->remove("labor_optimizations");
-
-    s->beginWriteArray("labor_optimizations");
-    int count = 0;
-    QHash<QString, laborOptimizerPlan*> plans = GameDataReader::ptr()->get_opt_plans();
-    foreach(QString key, plans.uniqueKeys()){
-        s->setArrayIndex(count);
-        plans.value(key)->write_to_ini(*s);
-        count++;
-    }
-    s->endArray();
-}
-
-void MainWindow::toggle_opts_menu(){
-    if(m_view_manager && m_view_manager->get_selected_dwarfs().count() <= 0)
-        m_btn_optimize->setEnabled(false);
-    else
-        m_btn_optimize->setEnabled(true);
-}
-
-void MainWindow::refresh_opts_menus() {
-    //setup the optimize button
-    if(!m_btn_optimize && ! m_act_sep_optimize){
-        m_btn_optimize = new QToolButton(ui->main_toolbar);
-        if (DT->user_settings()->value("options/show_toolbutton_text", true).toBool()) {
-            m_btn_optimize->setToolButtonStyle(Qt::ToolButtonTextUnderIcon);
-        } else {
-            m_btn_optimize->setToolButtonStyle(Qt::ToolButtonIconOnly);
-        }
-        m_btn_optimize->setText("&Optimize");
-        m_btn_optimize->setStatusTip("Optimize (CTRL+O)");
-        //m_btn_optimize->setMinimumWidth(70);
-        m_btn_optimize->setObjectName("m_btn_optimize");
-        m_btn_optimize->setShortcut(QKeySequence(Qt::CTRL + Qt::Key_O));
-        new QShortcut(Qt::CTRL + Qt::Key_O, this, SLOT(init_optimize()));
-        QIcon btn_icon;
-        btn_icon.addFile(QString::fromUtf8(":/img/control.png"), QSize(), QIcon::Normal, QIcon::Off);
-        m_btn_optimize->setIcon(btn_icon);
-        connect(m_btn_optimize, SIGNAL(clicked()), this, SLOT(init_optimize()));
-
-        m_act_btn_optimize = ui->main_toolbar->insertWidget(ui->act_options, m_btn_optimize);
-        m_act_sep_optimize = ui->main_toolbar->insertSeparator(ui->act_options);
-    }
-    QMenu *opt_menu = new QMenu(m_btn_optimize);
-
-    ui->menu_edit_opts->clear();
-    ui->menu_remove_opt->clear();
-    opt_menu->clear();
-
-    QList<QPair<QString, laborOptimizerPlan*> > plans = GameDataReader::ptr()->get_ordered_opt_plans();
-    QPair<QString, laborOptimizerPlan*> plan_pair;
-    foreach(plan_pair, plans){
-            QAction *edit = ui->menu_edit_opts->addAction(plan_pair.first,this,SLOT(edit_opt()));
-            edit->setData(plan_pair.first);
-
-            QAction *rem = ui->menu_remove_opt->addAction(plan_pair.first,this,SLOT(remove_opt()));
-            rem->setData(plan_pair.first);
-
-            QAction *o = opt_menu->addAction(plan_pair.first, this, SLOT(init_optimize()));
-            o->setData(plan_pair.first);
-    }
-
-
-    if(opt_menu->actions().count() <= 0){
-        if(m_btn_optimize->menu()){
-            m_btn_optimize->menu()->clear();
-            m_btn_optimize->setMenu(NULL);
-        }
-        m_btn_optimize->setPopupMode(QToolButton::DelayedPopup);
-        m_btn_optimize->setProperty("last_optimize","");
-        m_btn_optimize->setToolTip("");
-        m_act_btn_optimize->setVisible(false);
-        m_act_sep_optimize->setVisible(false);
-    }else if(opt_menu->actions().count() >= 1){
-        QString name = plans.at(0).first;
-        if(opt_menu->actions().count() == 1){
-            if(m_btn_optimize->menu()){
-                m_btn_optimize->menu()->clear();
-                m_btn_optimize->setMenu(NULL);
-            }
-            m_btn_optimize->setPopupMode(QToolButton::DelayedPopup);
-        }else{
-            m_btn_optimize->setMenu(opt_menu);
-            m_btn_optimize->setPopupMode(QToolButton::MenuButtonPopup);
-        }
-        m_btn_optimize->setProperty("last_optimize",name);
-        m_btn_optimize->setToolTip(tr("Optimize labors using %1").arg(name));
-        m_act_btn_optimize->setVisible(true);
-        m_act_sep_optimize->setVisible(true);
-    }
-    //start disabled
-    m_btn_optimize->setEnabled(false);
-}
-
-void MainWindow::init_optimize(){
-    if(!m_df)
-        return;
-
-    m_act_btn_optimize->setEnabled(false);
-    QAction *a = qobject_cast<QAction*>(QObject::sender());
-    QString name = "";
-    if(a)
-        name = a->data().toString();
-    else
-        name = m_btn_optimize->property("last_optimize").toString();
-
-    if(!name.isEmpty()){
-        optimize(name);
-
-        m_btn_optimize->setProperty("last_optimize",name);
-        m_btn_optimize->setToolTip("Optimize selected using " + name);
-
-        m_model->calculate_pending();
-        DT->emit_labor_counts_updated();
-    }
-
-    m_act_btn_optimize->setEnabled(true);
-}
-
-void MainWindow::optimize(QString plan_name){
-    if(!m_df)
-        return;
-
-    laborOptimizerPlan *p = GameDataReader::ptr()->get_opt_plans().value(plan_name);
-    if(!p){
-        QMessageBox::information(this, tr("Plan Missing"), tr("Couldn't find optimization plan."));
-        return;
-    }
-    LaborOptimizer *o = new LaborOptimizer(p,this);
-    QList<Dwarf*> dwarfs = m_view_manager->get_selected_dwarfs();
-    if(dwarfs.count() <= 0)
-        dwarfs = m_proxy->get_filtered_dwarves();
-
-    o->optimize_labors(dwarfs);
-}
-
-void MainWindow::main_toolbar_style_changed(Qt::ToolButtonStyle button_style){
-    //update any manually added buttons' style here
-    m_btn_optimize->setToolButtonStyle(button_style);
-}
-
-void MainWindow::reset(){
-    if(DT->multiple_castes){
-        DT->multiple_castes = false;
-        int grp_by = ui->cb_group_by->itemData(ui->cb_group_by->currentIndex()).toInt();
-        if(grp_by == 3) //caste tag
-            grp_by = 2; //set to caste in case
-        ui->cb_group_by->blockSignals(true);
-        ui->cb_group_by->removeItem(3); //GB_CASTE_TAG
-        ui->cb_group_by->setCurrentIndex(ui->cb_group_by->findData(grp_by));
-        ui->cb_group_by->blockSignals(false);
-    }
-
-    this->setWindowTitle("Dwarf Therapist - Disconnected");
-
-    DwarfDetailsDock *dock = qobject_cast<DwarfDetailsDock*>(QObject::findChild<DwarfDetailsDock*>("dock_dwarf_details"));
-    if(dock)
-        dock->clear();
-
-    //clear selected dwarfs
-    if(m_view_manager)
-        m_view_manager->clear_selected();
-
-    new_creatures_count(0,0,0,tr("Dwarfs"));
-}
-
-void MainWindow::clear_filter(){
-    QAction *a = qobject_cast<QAction*>(QObject::sender());
-    QString name = a->data().toString();
-    m_proxy->clear_script(name);
-}
-
-void MainWindow::clear_all_filters(){
-    ui->le_filter_text->clear();
-    m_proxy->clear_script();
-}
-
-void MainWindow::refresh_active_scripts(){
-    QList<QString> names = m_proxy->get_script_names();
-    ui->btn_clear_filters->setMenu(NULL);
-    QMenu *scripts = new QMenu(ui->btn_clear_filters);
-    foreach(QString n, names){
-        QAction *a = scripts->addAction(QIcon(":img/cross.png"), capitalizeEach(n.replace("&","&&")),this,SLOT(clear_filter()));
-        a->setData(n);
-    }
-
-    int script_count = scripts->actions().count();
-    if(!m_proxy->active_scripts()){
-        if(ui->btn_clear_filters->menu()){
-            ui->btn_clear_filters->menu()->clear();
-            ui->btn_clear_filters->setMenu(NULL);
-        }
-        ui->btn_clear_filters->setText(tr("Active Filters"));
-        ui->btn_clear_filters->setPopupMode(QToolButton::DelayedPopup);
-        m_pop_info.filtered = -1;
-    }else{
-        ui->btn_clear_filters->setMenu(scripts);
-        ui->btn_clear_filters->setPopupMode(QToolButton::MenuButtonPopup);
-        ui->btn_clear_filters->setText(QString::number(script_count) + (" Active Filters"));
-        m_pop_info.filtered = m_proxy->get_filtered_dwarves().count();
-    }
-    ui->btn_clear_filters->updateGeometry();
-    m_view_manager->expand_all();
-    refresh_pop_counts();
-}
+/*
+Dwarf Therapist
+Copyright (c) 2009 Trey Stout (chmod)
+
+Permission is hereby granted, free of charge, to any person obtaining a copy
+of this software and associated documentation files (the "Software"), to deal
+in the Software without restriction, including without limitation the rights
+to use, copy, modify, merge, publish, distribute, sublicense, and/or sell
+copies of the Software, and to permit persons to whom the Software is
+furnished to do so, subject to the following conditions:
+
+The above copyright notice and this permission notice shall be included in
+all copies or substantial portions of the Software.
+
+THE SOFTWARE IS PROVIDED "AS IS", WITHOUT WARRANTY OF ANY KIND, EXPRESS OR
+IMPLIED, INCLUDING BUT NOT LIMITED TO THE WARRANTIES OF MERCHANTABILITY,
+FITNESS FOR A PARTICULAR PURPOSE AND NONINFRINGEMENT. IN NO EVENT SHALL THE
+AUTHORS OR COPYRIGHT HOLDERS BE LIABLE FOR ANY CLAIM, DAMAGES OR OTHER
+LIABILITY, WHETHER IN AN ACTION OF CONTRACT, TORT OR OTHERWISE, ARISING FROM,
+OUT OF OR IN CONNECTION WITH THE SOFTWARE OR THE USE OR OTHER DEALINGS IN
+THE SOFTWARE.
+*/
+#include "mainwindow.h"
+#include "ui_mainwindow.h"
+#include "aboutdialog.h"
+#include "dwarf.h"
+#include "dwarfmodel.h"
+#include "dwarfmodelproxy.h"
+#include "memorylayout.h"
+#include "viewmanager.h"
+#include "viewcolumnset.h"
+#include "customprofession.h"
+#include "superlabor.h"
+#include "defines.h"
+#include "version.h"
+#include "dwarftherapist.h"
+#include "importexportdialog.h"
+#include "columntypes.h"
+#include "rotatedheader.h"
+#include "scanner.h"
+#include "scriptdialog.h"
+#include "truncatingfilelogger.h"
+#include "roledialog.h"
+#include "viewcolumn.h"
+#include "rolecolumn.h"
+#include "statetableview.h"
+#include "laboroptimizer.h"
+#include "laboroptimizerplan.h"
+#include "optimizereditor.h"
+#include "gamedatareader.h"
+#include "thoughtsdock.h"
+#include "preference.h"
+#include "dfinstance.h"
+#include "squad.h"
+#include "gridviewdock.h"
+#include "skilllegenddock.h"
+#include "dwarfdetailsdock.h"
+#include "informationdock.h"
+#include "preferencesdock.h"
+#include "thoughtsdock.h"
+#include "healthlegenddock.h"
+#include "equipmentoverviewdock.h"
+#include "eventfilterlineedit.h"
+#include "eventfilterlineedit.h"
+#include "gridview.h"
+
+#include <QDesktopServices>
+#include <QFileDialog>
+#include <QMessageBox>
+#include <QShortcut>
+#include <QTime>
+#include <QPainter>
+
+MainWindow::MainWindow(QWidget *parent)
+    : QMainWindow(parent)
+    , ui(new Ui::MainWindow)
+    , m_df(0)
+    , m_lbl_status(new QLabel(tr("Disconnected"), this))
+    , m_lbl_message(new QLabel(tr("Initializing"), this))
+    , m_progress(new QProgressBar(this))
+    , m_settings(0)
+    , m_view_manager(0)
+    , m_model(new DwarfModel(this))
+    , m_proxy(new DwarfModelProxy(this))
+    , m_about_dialog(new AboutDialog(this))
+    , m_scanner(0)
+    , m_script_dialog(new ScriptDialog(this))
+    , m_role_editor(0)
+    , m_optimize_plan_editor(0)
+    , m_reading_settings(false)
+    , m_show_result_on_equal(false)
+    , m_dwarf_name_completer(0)
+    , m_force_connect(false)
+    , m_try_download(true)
+    , m_deleting_settings(false)
+    , m_act_sep_optimize(0)
+    , m_btn_optimize(0)
+{
+    ui->setupUi(this);
+
+    //connect to df first, we need to read raws for some ui elements first!!!
+    //connect_to_df();
+
+    m_view_manager = new ViewManager(m_model, m_proxy, this);
+    ui->v_box->addWidget(m_view_manager);
+    setCentralWidget(ui->main_widget);
+
+    setTabPosition(Qt::AllDockWidgetAreas, QTabWidget::North);
+
+    /* docks! */
+    GridViewDock *grid_view_dock = new GridViewDock(m_view_manager, this);
+    grid_view_dock->setHidden(true); // hide by default
+    grid_view_dock->setFloating(false);
+    addDockWidget(Qt::RightDockWidgetArea, grid_view_dock);
+
+    SkillLegendDock *skill_legend_dock = new SkillLegendDock(this);
+    skill_legend_dock->setHidden(true); // hide by default
+    skill_legend_dock->setFloating(false);
+    addDockWidget(Qt::RightDockWidgetArea, skill_legend_dock);
+
+    DwarfDetailsDock *dwarf_details_dock = new DwarfDetailsDock(this);
+    dwarf_details_dock->setHidden(true);
+    dwarf_details_dock->setFloating(false);
+    addDockWidget(Qt::RightDockWidgetArea, dwarf_details_dock);
+
+    InformationDock *info_dock = new InformationDock(this);
+    info_dock->setHidden(true);
+    info_dock->setFloating(false);
+    addDockWidget(Qt::RightDockWidgetArea, info_dock);
+
+    PreferencesDock *pref_dock = new PreferencesDock(this);
+    pref_dock->setHidden(true);
+    pref_dock->setFloating(false);
+    addDockWidget(Qt::RightDockWidgetArea, pref_dock);
+
+    ThoughtsDock *thought_dock = new ThoughtsDock(this);
+    thought_dock->setHidden(true);
+    thought_dock->setFloating(false);
+    addDockWidget(Qt::RightDockWidgetArea, thought_dock);
+
+    HealthLegendDock *health_dock = new HealthLegendDock(this);
+    health_dock->setHidden(true);
+    health_dock->setFloating(false);
+    addDockWidget(Qt::RightDockWidgetArea, health_dock);
+
+    EquipmentOverviewDock *equipoverview_dock = new EquipmentOverviewDock(this);
+    equipoverview_dock->setHidden(true);
+    equipoverview_dock->setFloating(false);
+    addDockWidget(Qt::RightDockWidgetArea, equipoverview_dock);
+
+    ui->menu_docks->addAction(ui->dock_pending_jobs_list->toggleViewAction());
+    ui->menu_docks->addAction(ui->dock_custom_professions->toggleViewAction());
+    ui->menu_docks->addAction(grid_view_dock->toggleViewAction());
+    ui->menu_docks->addAction(skill_legend_dock->toggleViewAction());
+    ui->menu_docks->addAction(info_dock->toggleViewAction());
+    ui->menu_docks->addAction(dwarf_details_dock->toggleViewAction());
+    ui->menu_docks->addAction(pref_dock->toggleViewAction());
+    ui->menu_docks->addAction(thought_dock->toggleViewAction());
+    ui->menu_docks->addAction(health_dock->toggleViewAction());
+    ui->menu_docks->addAction(equipoverview_dock->toggleViewAction());
+
+    ui->menuWindows->addAction(ui->main_toolbar->toggleViewAction());
+
+    LOGD << "setting up connections for MainWindow";
+    connect(ui->main_toolbar, SIGNAL(toolButtonStyleChanged(Qt::ToolButtonStyle)),this, SLOT(main_toolbar_style_changed(Qt::ToolButtonStyle)));
+
+    connect(m_model, SIGNAL(new_creatures_count(int,int,int, QString)), this, SLOT(new_creatures_count(int,int,int, QString)));
+    connect(m_model, SIGNAL(new_pending_changes(int)), this, SLOT(new_pending_changes(int)));
+    connect(ui->act_clear_pending_changes, SIGNAL(triggered()), m_model, SLOT(clear_pending()));
+    connect(ui->act_commit_pending_changes, SIGNAL(triggered()), m_model, SLOT(commit_pending()));
+    connect(ui->act_expand_all, SIGNAL(triggered()), m_view_manager, SLOT(expand_all()));
+    connect(ui->act_collapse_all, SIGNAL(triggered()), m_view_manager, SLOT(collapse_all()));
+
+    connect(ui->tree_pending, SIGNAL(currentItemChanged(QTreeWidgetItem *, QTreeWidgetItem *)),
+            m_view_manager, SLOT(jump_to_dwarf(QTreeWidgetItem *, QTreeWidgetItem *)));
+
+    connect(ui->tree_custom_professions, SIGNAL(customContextMenuRequested(QPoint)), this, SLOT(draw_custom_profession_context_menu(QPoint)));
+    connect(ui->tree_custom_professions,SIGNAL(currentItemChanged(QTreeWidgetItem*,QTreeWidgetItem*)),
+            m_view_manager, SLOT(jump_to_profession(QTreeWidgetItem*,QTreeWidgetItem*)));
+
+    connect(m_view_manager, SIGNAL(dwarf_focus_changed(Dwarf*)), dwarf_details_dock, SLOT(show_dwarf(Dwarf*)));
+
+    connect(m_proxy, SIGNAL(show_tooltip(QString)),info_dock,SLOT(show_info(QString)));
+
+    connect(m_view_manager, SIGNAL(selection_changed()), this, SLOT(toggle_opts_menu()));
+    connect(ui->cb_filter_script, SIGNAL(currentIndexChanged(const QString &)), SLOT(new_filter_script_chosen(const QString &)));
+
+    connect(m_script_dialog, SIGNAL(test_script(QString)),m_proxy,SLOT(test_script(QString)));
+    connect(m_script_dialog, SIGNAL(scripts_changed()), SLOT(reload_filter_scripts()));
+    connect(m_script_dialog, SIGNAL(accepted()),m_proxy,SLOT(clear_test()));
+    connect(m_script_dialog, SIGNAL(rejected()), m_proxy, SLOT(clear_test()));
+
+    connect(m_view_manager,SIGNAL(group_changed(int)), this, SLOT(display_group(int)));
+
+    connect(pref_dock,SIGNAL(item_selected(QList<QPair<QString,QString> >)),this,SLOT(preference_selected(QList<QPair<QString,QString> >)));
+    connect(thought_dock, SIGNAL(item_selected(QList<short>)), this, SLOT(thought_selected(QList<short>)));
+    connect(health_dock, SIGNAL(item_selected(QList<QPair<int,int> >)), this, SLOT(health_legend_selected(QList<QPair<int,int> >)));
+    connect(equipoverview_dock, SIGNAL(item_selected(QList<QPair<QString,int> >)), this, SLOT(equipoverview_selected(QList<QPair<QString,int> >)));
+
+    connect(this,SIGNAL(lostConnection()),equipoverview_dock,SLOT(clear()));
+    connect(this,SIGNAL(lostConnection()),pref_dock,SLOT(clear()));
+    connect(this,SIGNAL(lostConnection()),thought_dock,SLOT(clear()));
+
+    connect(ui->btn_clear_filters, SIGNAL(clicked()),this,SLOT(clear_all_filters()));
+
+    connect(m_proxy, SIGNAL(filter_changed()),this,SLOT(refresh_active_scripts()));
+
+    //the model will perform the unit reads, and emit a signal, which we pass to the DT object
+    //DT will perform any other changes/updates required, and then pass on the signal, which will be used to update data (ie. superlabor columns)
+    connect(m_model,SIGNAL(units_refreshed()),DT,SLOT(emit_units_refreshed()));
+    //DT then emits a second signal, ensuring that any updates to data is done before signalling other objects
+    //the view manager is signalled this way, to ensure that the order of signals is preserved
+    connect(DT,SIGNAL(connected()),m_view_manager,SLOT(rebuild_global_sort_keys()));
+
+    m_settings = new QSettings(QSettings::IniFormat, QSettings::UserScope, COMPANY, PRODUCT, this);
+
+    m_progress->setVisible(false);
+    statusBar()->addPermanentWidget(m_lbl_message, 0);
+    statusBar()->addPermanentWidget(m_lbl_status, 0);
+    set_interface_enabled(false);
+
+    ui->cb_group_by->setItemData(0, DwarfModel::GB_NOTHING);
+    ui->cb_group_by->addItem(tr("Age"), DwarfModel::GB_AGE);
+    ui->cb_group_by->addItem(tr("Caste"), DwarfModel::GB_CASTE);
+    ui->cb_group_by->addItem(tr("Current Job"), DwarfModel::GB_CURRENT_JOB);
+    ui->cb_group_by->addItem(tr("Gender & Orientation"), DwarfModel::GB_SEX);
+    ui->cb_group_by->addItem(tr("Goals"), DwarfModel::GB_GOALS);
+    ui->cb_group_by->addItem(tr("Happiness"), DwarfModel::GB_HAPPINESS);
+    ui->cb_group_by->addItem(tr("Has Nickname"),DwarfModel::GB_HAS_NICKNAME);
+    ui->cb_group_by->addItem(tr("Health"),DwarfModel::GB_HEALTH);
+    ui->cb_group_by->addItem(tr("Highest Moodable Skill"), DwarfModel::GB_HIGHEST_MOODABLE);
+    ui->cb_group_by->addItem(tr("Highest Skill"), DwarfModel::GB_HIGHEST_SKILL);
+    ui->cb_group_by->addItem(tr("Legendary Status"), DwarfModel::GB_LEGENDARY);
+    ui->cb_group_by->addItem(tr("Migration Wave"),DwarfModel::GB_MIGRATION_WAVE);
+    ui->cb_group_by->addItem(tr("Military Status"),DwarfModel::GB_MILITARY_STATUS);
+    ui->cb_group_by->addItem(tr("Profession"), DwarfModel::GB_PROFESSION);
+    ui->cb_group_by->addItem(tr("Race"), DwarfModel::GB_RACE);
+    ui->cb_group_by->addItem(tr("Skill Rust"), DwarfModel::GB_SKILL_RUST);
+    ui->cb_group_by->addItem(tr("Squad"), DwarfModel::GB_SQUAD);
+    ui->cb_group_by->addItem(tr("Total Assigned Labors"),DwarfModel::GB_ASSIGNED_LABORS);
+    ui->cb_group_by->addItem(tr("Total Assigned Skilled Labors"),DwarfModel::GB_ASSIGNED_SKILLED_LABORS);
+    ui->cb_group_by->addItem(tr("Total Skill Levels"),DwarfModel::GB_TOTAL_SKILL_LEVELS);
+
+    read_settings();
+    load_customizations();
+    reload_filter_scripts();
+    refresh_role_menus();
+    refresh_opts_menus();
+
+    if (m_settings->value("options/check_for_updates_on_startup", true).toBool())
+        check_latest_version();
+
+
+    //add CTRL+A to select all currently filtered/visible dwarves
+    new QShortcut(Qt::CTRL + Qt::Key_A, m_view_manager, SLOT(select_all()));
+    raise();
+}
+
+MainWindow::~MainWindow() {
+    delete m_lbl_status;
+    delete m_lbl_message;
+    delete m_progress;
+
+    delete m_about_dialog;
+    delete m_scanner;
+    delete m_script_dialog;
+    delete m_role_editor;
+    delete m_optimize_plan_editor;
+    delete m_dwarf_name_completer;
+
+    delete m_model;
+    delete m_view_manager;
+    delete m_proxy;
+    delete m_df;
+    delete m_settings;
+    delete ui;
+}
+
+void MainWindow::read_settings() {
+    m_reading_settings = true;
+    m_settings->beginGroup("window");
+    { // WINDOW SETTINGS
+        try{
+            //restore window size/position
+            QByteArray geom = m_settings->value("geometry").toByteArray();
+            if (!geom.isEmpty()) {
+                restoreGeometry(geom);
+            }
+            //restore toolbars, docks, etc..
+            QByteArray state = m_settings->value("state").toByteArray();
+            if (!state.isEmpty()) {
+                restoreState(state);
+            }
+
+        }catch(...){
+            //this can sometimes crash, no idea why
+        }
+    }
+    m_settings->endGroup();
+    m_reading_settings = false;
+
+}
+
+void MainWindow::write_settings() {
+    if (m_settings && !m_reading_settings) {
+        LOGI << "beginning to write settings";
+        QByteArray geom = saveGeometry();
+        QByteArray state = saveState();
+        m_settings->beginGroup("window");
+        m_settings->setValue("geometry", QVariant(geom));
+        m_settings->setValue("state", QVariant(state));
+        m_settings->endGroup();
+        m_settings->beginGroup("gui_options");
+        m_settings->setValue("group_by", m_model->current_grouping());
+
+        DwarfDetailsDock *dock = qobject_cast<DwarfDetailsDock*>(QObject::findChild<DwarfDetailsDock*>("dock_dwarf_details"));
+        if(dock){
+            QByteArray sizes = dock->splitter_sizes();
+            if(!sizes.isNull())
+                m_settings->setValue("detailPanesSizes", sizes);
+        }
+        m_settings->endGroup();
+
+        LOGI << "finished writing settings";
+    }
+}
+
+void MainWindow::closeEvent(QCloseEvent *evt) {
+    LOGI << "Beginning shutdown";
+    if(!m_deleting_settings) {
+        write_settings();
+        m_view_manager->write_views();
+    }
+    evt->accept();
+    LOGI << "Closing Dwarf Therapist normally";
+}
+
+void MainWindow::connect_to_df() {
+    LOGI << "attempting connection to running DF game";
+    if (m_df) {
+        LOGI << "already connected, disconnecting";
+        delete m_df;
+        set_interface_enabled(false);
+        m_df = 0;
+        reset();
+    }
+
+    m_df = DFInstance::newInstance();
+    GameDataReader::ptr()->refresh_facets();
+
+    // find_running_copy can fail for several reasons, and will take care of
+    // logging and notifying the user.
+    if (m_force_connect && m_df && m_df->find_running_copy(true)) {
+        m_scanner = new Scanner(m_df, this);
+
+        if(m_df->memory_layout()){
+            LOGI << "Connection to DF version" << m_df->memory_layout()->game_version() << "established.";
+            set_status_message(tr("Connected to DF %1").arg(m_df->memory_layout()->game_version()),tr("Currently using layout file: %1").arg(m_df->memory_layout()->filename()));
+        }else{
+            LOGI << "Connection to unknown DF Version established.";
+            set_status_message("Connected to unknown version!","");
+        }
+        m_force_connect = false;
+    } else if (m_df && m_df->find_running_copy() && m_df->is_ok()) {
+        m_scanner = new Scanner(m_df, this);
+        LOGI << "Connection to DF version" << m_df->memory_layout()->game_version() << "established.";
+        set_status_message(tr("Connected to DF %1").arg(m_df->memory_layout()->game_version()),tr("Currently using layout file: %1").arg(m_df->memory_layout()->filename()));
+        m_force_connect = false;
+    } else {
+        m_force_connect = true;
+    }
+
+    if(m_df && m_df->is_ok()){
+        set_interface_enabled(true);
+        connect(m_df, SIGNAL(progress_message(QString)), SLOT(set_progress_message(QString)), Qt::UniqueConnection);
+        connect(m_df, SIGNAL(progress_range(int,int)), SLOT(set_progress_range(int,int)), Qt::UniqueConnection);
+        connect(m_df, SIGNAL(progress_value(int)), SLOT(set_progress_value(int)), Qt::UniqueConnection);
+
+        if (m_df->memory_layout() && m_df->memory_layout()->is_complete()) {
+            connect(m_df, SIGNAL(connection_interrupted()), SLOT(lost_df_connection()));
+
+            m_df->load_game_data();
+            if(m_view_manager){
+                m_view_manager->reload_views();
+                m_view_manager->draw_views();
+
+                GridViewDock *dock = qobject_cast<GridViewDock*>(QObject::findChild<GridViewDock*>("GridViewDock"));
+                if(dock)
+                    dock->draw_views();
+            }
+            if (DT->user_settings()->value("options/read_on_startup", true).toBool()) {
+                read_dwarves();
+            }
+        }
+    }
+}
+
+void MainWindow::set_status_message(QString msg, QString tooltip_msg){
+    m_lbl_status->setText(tr("%1 - DT Version %2").arg(msg).arg(Version().to_string()));
+    m_lbl_status->setToolTip(tr("<span>%1</span>").arg(tooltip_msg));
+}
+
+void MainWindow::lost_df_connection() {
+    LOGW << "lost connection to DF";
+    emit lostConnection();
+    if (m_df) {
+        m_model->clear_all(true);
+        m_df->disconnect();
+        delete m_df;
+        m_df = 0;
+        reset();
+        set_interface_enabled(false);
+        QString details = tr("Dwarf Fortress has either stopped running, or you unloaded your game. Please re-connect when a fort is loaded.");
+        set_status_message(tr("Disconnected"), details);
+        QMessageBox::information(this, tr("Unable to talk to Dwarf Fortress"), details);
+    }
+}
+
+void MainWindow::read_dwarves() {
+    if (!m_df || !m_df->is_ok()) {
+        lost_df_connection();
+        return;
+    }
+
+    QTime t;
+    t.start();
+    //clear the selected dwarf's details, save the id of the one we're showing
+    int dock_id = -1;
+    DwarfDetailsDock *dock = qobject_cast<DwarfDetailsDock*>(QObject::findChild<DwarfDetailsDock*>("dock_dwarf_details"));
+    if(dock){
+        dock_id = dock->current_id();
+        dock->clear(false);
+    }
+    //save the ids of the currently selected dwarfs
+    QVector<int> ids;
+    foreach(Dwarf *d, m_view_manager->get_selected_dwarfs()){
+        ids << d->id();
+    }
+    //clear selected dwarfs in the view
+    if(m_view_manager)
+        m_view_manager->clear_selected();
+
+    //clear data in each column for each view
+    foreach(GridView *gv, m_view_manager->views()){
+        foreach(ViewColumnSet *set, gv->sets()) {
+            foreach(ViewColumn *col, set->columns()) {
+                col->clear_cells();
+            }
+        }
+    }
+    m_model->clear_all(false);
+
+    m_model->set_instance(m_df);
+    m_df->load_fortress();
+    m_df->load_squads(false);
+    m_model->load_dwarves();
+
+    set_progress_message("Setting up interface...");
+
+    if (m_model->get_dwarves().size() < 1) {
+        lost_df_connection();
+        return;
+    }
+
+    set_interface_enabled(true);
+    new_pending_changes(0);
+
+    m_view_manager->redraw_current_tab();
+
+    //reselect the ids we saved above
+    m_view_manager->reselect(ids);
+
+    // setup the filter auto-completer and reselect our dwarf for the details dock
+    bool dwarf_found = false;
+    QStandardItemModel *filters = new QStandardItemModel(this);
+    foreach(Dwarf *d, m_model->get_dwarves()){
+        QStandardItem *i = new QStandardItem(d->nice_name());
+        i->setData(d->nice_name(),DwarfModel::DR_SPECIAL_FLAG);
+        filters->appendRow(i);
+        if(dock_id > 0 && !dwarf_found && d->id() == dock_id){
+            dock->show_dwarf(d);
+            dwarf_found = true;
+        }
+    }
+
+    QHash<QPair<QString,QString>,DFInstance::pref_stat* > prefs = DT->get_DFInstance()->get_preference_stats();
+    QPair<QString,QString> key_pair;
+    foreach(key_pair, prefs.uniqueKeys()){
+        QStandardItem *i = new QStandardItem(key_pair.second);
+        i->setData(key_pair.second,DwarfModel::DR_SPECIAL_FLAG);
+        QVariantList data;
+        data << key_pair.first << key_pair.second;
+        i->setData(SCR_PREF_EXP,Qt::UserRole);
+        i->setData(data,Qt::UserRole+1);
+        filters->appendRow(i);
+    }
+    if(!dwarf_found)
+        dock->clear(false);
+
+    filters->sort(0,Qt::AscendingOrder);
+
+    if (!m_dwarf_name_completer) {
+        m_dwarf_name_completer = new QCompleter(filters,this);
+        m_dwarf_name_completer->setCompletionMode(QCompleter::UnfilteredPopupCompletion);
+        m_dwarf_name_completer->setCompletionRole(DwarfModel::DR_SPECIAL_FLAG);
+        m_dwarf_name_completer->setCaseSensitivity(Qt::CaseInsensitive);
+        ui->le_filter_text->setCompleter(m_dwarf_name_completer);
+    }
+
+    //apply a filter when an item is clicked with the mouse in the popup list
+    connect(m_dwarf_name_completer->popup(),SIGNAL(clicked(QModelIndex)),this,SLOT(apply_filter(QModelIndex)));
+    //we need a custom event filter to intercept the enter key and emit our own signal to filter when enter is hit
+    EventFilterLineEdit *filter = new EventFilterLineEdit(ui->le_filter_text, this);
+    m_dwarf_name_completer->popup()->installEventFilter(filter);
+    connect(filter,SIGNAL(enterPressed(QModelIndex)),this,SLOT(apply_filter(QModelIndex)));
+
+    if(!m_role_editor){
+        m_role_editor = new roleDialog(m_df, this);
+        connect(m_role_editor, SIGNAL(finished(int)), this, SLOT(done_editing_role(int)),Qt::UniqueConnection);
+    }
+    if(!m_optimize_plan_editor){
+        m_optimize_plan_editor = new optimizereditor(this);
+        connect(m_optimize_plan_editor, SIGNAL(finished(int)), this, SLOT(done_editing_opt_plan(int)), Qt::UniqueConnection);
+    }\
+    if(!m_script_dialog){
+        m_script_dialog = new ScriptDialog(this);
+    }
+
+    if(DT->multiple_castes && ui->cb_group_by->findData(DwarfModel::GB_CASTE_TAG) < 0){
+        //special grouping when using multiple castes, insert it after the caste group
+        ui->cb_group_by->blockSignals(true);
+        int grp_by = ui->cb_group_by->itemData(ui->cb_group_by->currentIndex()).toInt();
+        ui->cb_group_by->insertItem(3, QIcon(":img/exclamation-red-frame.png"), tr("Caste Tag"), DwarfModel::GB_CASTE_TAG);
+        ui->cb_group_by->setItemData(3, tr("Possible Spoilers! This may show special/hidden castes!"), Qt::ToolTipRole);
+        ui->cb_group_by->setCurrentIndex(ui->cb_group_by->findData(grp_by));
+        ui->cb_group_by->blockSignals(false);
+    }
+
+    this->setWindowTitle(QString("%1 %2").arg(tr("Dwarf Therapist - ")).arg(m_df->fortress_name()));
+
+    LOGI << "completed read in" << t.elapsed() << "ms";
+    set_progress_message("");
+}
+
+void MainWindow::apply_filter(){
+    apply_filter(m_dwarf_name_completer->currentIndex());
+}
+
+void MainWindow::apply_filter(QModelIndex idx){
+    if(idx.data(Qt::UserRole) == SCR_PREF_EXP){
+        QVariantList data = idx.data(Qt::UserRole+1).toList();
+        QList<QPair<QString,QString> > prefs;
+        QPair<QString,QString> pref_pair = qMakePair(data.at(0).toString(),data.at(1).toString());
+        prefs << pref_pair;
+        preference_selected(prefs,QString("%1: %2").arg(pref_pair.first).arg(pref_pair.second),SCR_PREF_EXP);
+    }
+    ui->le_filter_text->clear();
+}
+
+void MainWindow::set_interface_enabled(bool enabled) {
+    ui->act_connect_to_DF->setEnabled(!enabled);
+    ui->act_read_dwarves->setEnabled(enabled);
+    //ui->act_scan_memory->setEnabled(enabled);
+    ui->act_expand_all->setEnabled(enabled);
+    ui->act_collapse_all->setEnabled(enabled);
+    ui->cb_group_by->setEnabled(enabled);
+    ui->act_import_existing_professions->setEnabled(enabled);
+    ui->act_print->setEnabled(enabled);
+    if(m_view_manager)
+        m_view_manager->setEnabled(enabled);
+}
+
+void MainWindow::check_latest_version(bool show_result_on_equal) {
+    Q_UNUSED(show_result_on_equal);
+    return;
+    //TODO: check for updates
+}
+
+void MainWindow::version_check_finished(bool error) {
+    Q_UNUSED(error);
+//    if (error) {
+//        qWarning() <<  m_http->errorString();
+//    }
+//    QString data = QString(m_http->readAll());
+//    QRegExp rx("(\\d+)\\.(\\d+)\\.(\\d+)");
+//    int pos = rx.indexIn(data);
+
+//    if (pos != -1) {
+//        Version our_v(DT_VERSION_MAJOR, DT_VERSION_MINOR, DT_VERSION_PATCH);
+//        QString major = rx.cap(1);
+//        QString minor = rx.cap(2);
+//        QString patch = rx.cap(3);
+//        Version newest_v(major.toInt(), minor.toInt(), patch.toInt());
+//        LOGI << "RUNNING VERSION         :" << our_v.to_string();
+//        LOGI << "LATEST AVAILABLE VERSION:" << newest_v.to_string();
+//        if (our_v < newest_v) {
+//            LOGI << "LATEST VERSION IS NEWER!";
+//            QMessageBox *mb = new QMessageBox(this);
+//            mb->setIcon(QMessageBox::Information);
+//            mb->setWindowTitle(tr("Update Available"));
+//            mb->setText(tr("A newer version of this application is available."));
+//            QString link = tr("<br><a href=\"%1\">Click Here to Download v%2"
+//                              "</a>")
+//                           .arg(URL_DOWNLOAD_LIST)
+//                           .arg(newest_v.to_string());
+//            mb->setInformativeText(tr("You are currently running v%1. %2")
+//                                   .arg(our_v.to_string()).arg(link));
+//            mb->exec();
+//        } else if (m_show_result_on_equal) {
+//            QMessageBox *mb = new QMessageBox(this);
+//            mb->setWindowTitle(tr("Up to Date"));
+//            mb->setText(tr("You are running the most recent version of Dwarf "
+//                           "Therapist."));
+//            mb->exec();
+//        }
+//        m_about_dialog->set_latest_version(newest_v);
+//    } else {
+//        m_about_dialog->version_check_failed();
+//    }
+}
+
+void MainWindow::check_for_layout(const QString & checksum) {
+    m_try_download = false;
+
+    if(m_try_download &&
+            (m_settings->value("options/check_for_updates_on_startup", true).toBool())) {
+//        m_try_download = false;
+
+//        LOGI << "Checking for layout for checksum: " << checksum;
+//        m_tmp_checksum = checksum;
+
+//        Version our_v(DT_VERSION_MAJOR, DT_VERSION_MINOR, DT_VERSION_PATCH);
+
+//        QString request = QString("/memory_layouts/checksum/%1").arg(checksum);
+//        QHttpRequestHeader header("GET", request);
+//        header.setValue("Host", "www.dwarftherapist.com");
+//        header.setValue("User-Agent", QString("DwarfTherapist %1").arg(our_v.to_string()));
+//        if (m_http) {
+//            m_http->deleteLater();
+//        }
+//        m_http = new QHttp(this);
+//        m_http->setHost("www.dwarftherapist.com");
+
+//        disconnect(m_http, SIGNAL(done(bool)));
+//        connect(m_http, SIGNAL(done(bool)), this, SLOT(layout_check_finished(bool)));
+//        m_http->request(header);
+    } else if (!m_force_connect) {
+        m_df->layout_not_found(checksum);
+    }
+}
+
+void MainWindow::layout_check_finished(bool error) {
+    //int status = m_http->lastResponse().statusCode();
+    //LOGD << "Status: " << status;
+
+//    error = error || (status != 200);
+//    if(!error) {
+//        QTemporaryFile outFile("layout.ini");
+//        if (!outFile.open())
+//         return;
+
+//    if( !outFile.setPermissions((QFile::Permission)0x666) ) {
+//        LOGD << "WARNING: Unable to set permissions for new layout.";
+//    }
+
+//        QString fileName = outFile.fileName();
+//        QTextStream out(&outFile);
+//        out << m_http->readAll();
+//        outFile.close();
+
+//        QString version;
+
+//        {
+//            QSettings layout(fileName, QSettings::IniFormat);
+//            version = layout.value("info/version_name", "").toString();
+//        }
+
+//        LOGD << "Found version" << version;
+
+//        if(m_df->add_new_layout(version, outFile)) {
+//            QMessageBox *mb = new QMessageBox(this);
+//            mb->setIcon(QMessageBox::Information);
+//            mb->setWindowTitle(tr("New Memory Layout Added"));
+//            mb->setText(tr("A new memory layout has been downloaded for this version of dwarf fortress!"));
+//            mb->setInformativeText(tr("New layout for version %1 of Dwarf Fortress.").arg(version));
+//            mb->exec();
+
+//            LOGD << "Reconnecting to Dwarf Fortress!";
+//            m_force_connect = false;
+//            connect_to_df();
+//        } else {
+//            error = true;
+//        }
+//    }
+
+    LOGI << "Error: " << error << " Force Connect: " << m_force_connect;
+
+    if(error) {
+        m_df->layout_not_found(m_tmp_checksum);
+    }
+}
+
+void MainWindow::scan_memory() {
+    if (m_scanner) {
+        m_scanner->show();
+    }
+}
+
+void MainWindow::set_group_by(int group_by) {
+    //if disconnected, don't try to update the view grouping
+    if(!m_df)
+        return;
+    group_by = ui->cb_group_by->itemData(group_by, Qt::UserRole).toInt();
+    if(group_by < 0)
+        group_by = 0;
+    m_view_manager->set_group_by(group_by);
+}
+
+void MainWindow::show_about() {
+    m_about_dialog->show();
+}
+
+void MainWindow::new_pending_changes(int cnt) {
+    bool on_off = cnt > 0;
+    ui->lbl_pending_changes->setNum(cnt);
+    ui->btn_clear->setEnabled(on_off);
+    ui->btn_commit->setEnabled(on_off);
+    ui->act_clear_pending_changes->setEnabled(on_off);
+    ui->act_commit_pending_changes->setEnabled(on_off);
+    list_pending();
+}
+
+void MainWindow::list_pending() {
+    disconnect(ui->tree_pending, SIGNAL(currentItemChanged(QTreeWidgetItem *, QTreeWidgetItem *)), 0, 0);
+    ui->tree_pending->clear();
+    foreach(Dwarf *d, m_model->get_dirty_dwarves()) {
+        ui->tree_pending->addTopLevelItem(d->get_pending_changes_tree());
+    }
+    foreach(Squad *s, m_df->squads()){
+        if(s->pending_changes())
+            ui->tree_pending->addTopLevelItem(s->get_pending_changes_tree());
+    }
+
+    ui->tree_pending->expandAll();
+    connect(ui->tree_pending, SIGNAL(currentItemChanged(QTreeWidgetItem *, QTreeWidgetItem *)),
+        m_view_manager, SLOT(jump_to_dwarf(QTreeWidgetItem *, QTreeWidgetItem *)));
+}
+
+void MainWindow::new_creatures_count(int adults, int children, int babies, QString race_name) {
+    //on tab change recheck the filtered count if there are active scripts
+    if(QString::compare(race_name,m_pop_info.race_name,Qt::CaseInsensitive) != 0){
+        if(m_proxy->active_scripts())
+            m_pop_info.filtered = m_proxy->get_filtered_dwarves().count();
+        else
+            m_pop_info.filtered = -1;
+    }
+
+    m_pop_info.race_name = race_name;
+    m_pop_info.adults = adults;
+    m_pop_info.children = children;
+    m_pop_info.infants = babies;
+    refresh_pop_counts();
+}
+
+void MainWindow::refresh_pop_counts(){
+    ui->lbl_dwarf_total->setText(tr("%1/%2/%3%4").arg(m_pop_info.adults).arg(m_pop_info.children).arg(m_pop_info.infants)
+                                 .arg((m_pop_info.filtered >= 0 ? QString(" (%1)").arg(m_pop_info.filtered) : "")));
+    ui->lbl_dwarf_total->setToolTip(tr("%1 Adult%2<br/>%3 Child%4<br/>%5 Bab%6<br/>%7 Total Population%8")
+                                    .arg(m_pop_info.adults).arg(m_pop_info.adults == 1 ? "" : "s")
+                                    .arg(m_pop_info.children).arg(m_pop_info.children == 1 ? "" : "ren")
+                                    .arg(m_pop_info.infants).arg(m_pop_info.infants == 1 ? "y" : "ies")
+                                    .arg(m_pop_info.adults+m_pop_info.children+m_pop_info.infants)
+                                    .arg((m_pop_info.filtered >= 0 ? tr("<h4>Showing %1 due to filters.</h4>").arg(m_pop_info.filtered) : "")));
+    ui->lbl_dwarfs->setText(m_pop_info.race_name);
+    ui->lbl_filter->setText(tr("Filter %1").arg(m_pop_info.race_name));
+    ui->act_read_dwarves->setText(tr("Read %1").arg(m_pop_info.race_name));
+    //TODO: update other interface stuff for the race name when using a custom race
+}
+
+void MainWindow::load_customizations() {
+    ui->tree_custom_professions->blockSignals(true);
+    CustomProfession *cp;
+    ui->tree_custom_professions->clear();
+
+    ui->tree_custom_professions->setSortingEnabled(false);
+
+    //add custom professions
+    QTreeWidgetItem *cps = new QTreeWidgetItem();
+    cps->setText(0,"Custom Professions");
+    QTreeWidgetItem *i;
+    QList<CustomProfession*> profs = DT->get_custom_professions();
+    foreach(cp, profs){
+        i = new QTreeWidgetItem(cps);
+        i->setText(0,cp->get_name());
+        i->setIcon(0,QIcon(cp->get_pixmap()));
+        i->setData(0,Qt::UserRole,QVariant(cp->get_name()));
+        i->setData(0,Qt::UserRole+1,CUSTOM_PROF);
+    }
+    ui->act_export_custom_professions->setEnabled(profs.size());
+    ui->tree_custom_professions->addTopLevelItem(cps);
+
+    //add profession icons
+    QTreeWidgetItem *icons = new QTreeWidgetItem();
+    icons->setText(0,"Custom Icons");
+    icons->setToolTip(0,tr("Right click on a profession icon in the grid to customize the default icon."));
+    foreach(int key, DT->get_custom_prof_icons().uniqueKeys()){
+        i = new QTreeWidgetItem(icons);
+        cp = DT->get_custom_prof_icon(key);
+        i->setText(0,cp->get_name());
+        i->setIcon(0,QIcon(cp->get_pixmap()));
+        i->setData(0,Qt::UserRole,QVariant(cp->prof_id()));
+        i->setData(0,Qt::UserRole+1,CUSTOM_ICON);
+    }
+    ui->tree_custom_professions->addTopLevelItem(icons);
+
+    //add super labors
+    QTreeWidgetItem *super_labors = new QTreeWidgetItem();
+    super_labors->setText(0,"Super Labor Columns");
+    foreach(SuperLabor *sl, DT->get_super_labors()){
+            i = new QTreeWidgetItem(super_labors);
+            i->setText(0, sl->get_name());
+            i->setData(0,Qt::UserRole,QVariant(sl->get_name()));
+            i->setData(0,Qt::UserRole+1,CUSTOM_SUPER);
+    }
+    ui->tree_custom_professions->addTopLevelItem(super_labors);
+
+
+    ui->tree_custom_professions->expandAll();
+    ui->tree_custom_professions->blockSignals(false);
+
+    ui->tree_custom_professions->sortItems(-1,Qt::AscendingOrder);
+    ui->tree_custom_professions->setSortingEnabled(true);
+
+    connect(ui->tree_custom_professions, SIGNAL(currentItemChanged(QTreeWidgetItem *, QTreeWidgetItem *)),
+        m_view_manager, SLOT(jump_to_profession(QTreeWidgetItem *, QTreeWidgetItem *)),Qt::UniqueConnection);
+
+    m_view_manager->refresh_custom_professions();
+}
+
+void MainWindow::draw_custom_profession_context_menu(const QPoint &p) {
+    QModelIndex idx = ui->tree_custom_professions->indexAt(p);
+    if (!idx.isValid() || ui->tree_custom_professions->itemAt(p)->parent() == 0)
+        return;
+
+    QVariantList data;
+    data << idx.data(Qt::UserRole) << idx.data(Qt::UserRole+1);
+    QMenu m(this);
+    CUSTOMIZATION_TYPE t = static_cast<CUSTOMIZATION_TYPE>(idx.data(Qt::UserRole+1).toInt());
+    if(t != CUSTOM_SUPER){
+        m.setTitle(tr("Custom Profession"));
+        if(t == CUSTOM_ICON)
+            m.setTitle(m.title() + " Icon");
+    }else{
+        m.setTitle(tr("Super Labor"));
+    }
+
+    QAction *a = m.addAction(QIcon(":img/pencil.png"), tr("Edit %1").arg(idx.data().toString()), DT, SLOT(edit_customization()));
+    a->setData(data);
+    a = m.addAction(QIcon(":img/minus-circle.png"), tr("Delete %1").arg(idx.data().toString()), DT, SLOT(delete_customization()));
+    a->setData(data);
+    m.exec(ui->tree_custom_professions->viewport()->mapToGlobal(p));
+}
+
+
+// web addresses
+void MainWindow::go_to_forums() {
+    QDesktopServices::openUrl(QUrl("http://www.bay12forums.com/smf/index.php?topic=122968.0"));
+}
+void MainWindow::go_to_donate() {
+    QDesktopServices::openUrl(QUrl("https://www.paypal.com/cgi-bin/webscr?cmd=_donations&business=GM5Z6DYJEVW56&item_name=Donation"));
+}
+void MainWindow::go_to_project_home() {
+    QDesktopServices::openUrl(QUrl("https://github.com/splintermind/Dwarf-Therapist"));
+}
+void MainWindow::go_to_new_issue() {
+    QDesktopServices::openUrl(QUrl("https://github.com/splintermind/Dwarf-Therapist/issues?state=open"));
+}
+
+void MainWindow::open_help(){
+    QFileInfo local_manual("share:doc/Dwarf Therapist.pdf");
+    QUrl url = local_manual.exists() ? QUrl::fromLocalFile(local_manual.filePath())
+                                     : QUrl("http://dffd.wimbli.com/file.php?id=7889");
+    QDesktopServices::openUrl(url);
+}
+
+QToolBar *MainWindow::get_toolbar() {
+    return ui->main_toolbar;
+}
+
+void MainWindow::export_custom_professions() {
+    ImportExportDialog d(this);
+    if(d.setup_for_profession_export())
+        d.exec();
+}
+
+void MainWindow::import_custom_professions() {
+    ImportExportDialog d(this);
+    if(d.setup_for_profession_import())
+        d.exec();
+}
+
+void MainWindow::export_custom_roles(){
+    ImportExportDialog d(this);
+    if(d.setup_for_role_export())
+        d.exec();
+}
+
+void MainWindow::import_custom_roles(){
+    ImportExportDialog d(this);
+    if(d.setup_for_role_import())
+        d.exec();
+}
+
+void MainWindow::save_gridview_csv()
+{
+    GridView *gv = m_view_manager->get_active_view();
+
+    QString defaultPath = QString("%1.csv").arg(gv->name());
+    QString fileName = QFileDialog::getSaveFileName(0 , tr("Save file as"), defaultPath, tr("csv files (*.csv)"));
+    if (fileName.length()==0)
+        return;
+    if (!fileName.endsWith(".csv"))
+        fileName.append(".csv");
+    QFile f( fileName );
+    if (f.exists())
+        f.remove();
+    f.open(QIODevice::WriteOnly | QIODevice::Text);
+    QTextStream out(&f);
+
+    QStringList row;
+    row.append(tr("Name"));
+    foreach(ViewColumnSet *set, gv->sets()) {
+        foreach(ViewColumn *col, set->columns()) {
+            if (col->type() != CT_SPACER)
+                row.append(col->title());
+        }
+    }
+    out << row.join(",") << endl;
+    row.clear();
+
+    QList<Dwarf*> dwarves = m_proxy->get_filtered_dwarves();
+    foreach(Dwarf *d, dwarves){
+        if(d->is_animal() || d->is_adult() || (!DT->hide_non_adults() && !d->is_adult())){
+            row.append(d->nice_name());
+            foreach(ViewColumnSet *set, gv->sets()) {
+                foreach(ViewColumn *col, set->columns()) {
+                    if (col->type() != CT_SPACER)
+                        row.append(col->get_cell_value(d));
+                }
+            }
+            out << row.join(",") << endl;
+            row.clear();
+        }
+    }
+    f.close();
+}
+
+void MainWindow::export_gridviews() {
+    ImportExportDialog d(this);
+    if(d.setup_for_gridview_export())
+        d.exec();
+}
+
+void MainWindow::import_gridviews() {
+    ImportExportDialog d(this);
+    if(d.setup_for_gridview_import()){
+        if (d.exec()) {
+            GridViewDock *dock = qobject_cast<GridViewDock*>(QObject::findChild<GridViewDock*>("GridViewDock"));
+            if(dock)
+                dock->draw_views();
+        }
+    }
+}
+
+void MainWindow::clear_user_settings() {
+    QMessageBox *mb = new QMessageBox(qApp->activeWindow());
+    mb->setIcon(QMessageBox::Warning);
+    mb->setWindowTitle(tr("Clear User Settings"));
+    mb->setText(tr("Warning: This will delete all of your user settings and exit Dwarf Therapist!"));
+    mb->addButton(QMessageBox::Ok);
+    mb->addButton(QMessageBox::Cancel);
+    if(QMessageBox::Ok == mb->exec()) {
+        //Delete data
+        m_settings->clear();
+        m_settings->sync();
+
+        QFile file(m_settings->fileName());
+        LOGI << "Removing file:" << m_settings->fileName();
+
+        delete m_settings;
+        m_settings = 0;
+
+        if(!file.remove()) {
+            LOGW << "Error removing file!";
+            delete mb;
+            mb = new QMessageBox(qApp->activeWindow());
+            mb->setIcon(QMessageBox::Critical);
+            mb->setWindowTitle("Clear User Settings");
+            mb->setText(tr("Unable to delete settings file."));
+            mb->exec();
+            return;
+        }
+
+        m_deleting_settings = true;
+        close();
+    }
+}
+
+
+void MainWindow::show_dwarf_details_dock(Dwarf *d) {
+    DwarfDetailsDock *dock = qobject_cast<DwarfDetailsDock*>(QObject::findChild<DwarfDetailsDock*>("dock_dwarf_details"));
+    if (dock && d) {
+        dock->show_dwarf(d);
+        dock->show();
+    }
+}
+
+void MainWindow::add_new_filter_script() {
+    m_script_dialog->clear_script();
+    m_script_dialog->show();
+}
+
+void MainWindow::edit_filter_script() {
+    QAction *a = qobject_cast<QAction*>(QObject::sender());
+    QStringList script = a->data().toStringList();
+    m_script_dialog->load_script(script.at(0),script.at(1));
+    m_script_dialog->show();
+}
+
+void MainWindow::remove_filter_script(){
+    QAction *a = qobject_cast<QAction*>(QObject::sender());
+    QString name =a->data().toString();
+
+    int answer = QMessageBox::question(0,"Confirm Remove",tr("Are you sure you want to remove script: <b>%1</b>?").arg(name),QMessageBox::Yes,QMessageBox::No);
+    if(answer == QMessageBox::Yes){
+        QSettings *s = DT->user_settings();
+        s->remove(QString("filter_scripts/%1").arg(name));
+    }
+    reload_filter_scripts();
+}
+
+void MainWindow::reload_filter_scripts() {
+    ui->cb_filter_script->clear();
+    ui->cb_filter_script->addItem("");
+
+    ui->menu_edit_filters->clear();
+    ui->menu_remove_script->clear();
+    QSettings *s = DT->user_settings();
+
+    QMap<QString,QString> m_scripts;
+    s->beginGroup("filter_scripts");
+    foreach(QString script_name, s->childKeys()){
+        m_scripts.insert(script_name,s->value(script_name).toString());
+    }
+    s->endGroup();
+
+    for (QMap<QString, QString>::const_iterator i = m_scripts.constBegin()
+         ; i != m_scripts.constEnd()
+         ; ++i){
+        QStringList data;
+        data.append(i.key());
+        data.append(i.value());
+        QAction *a = ui->menu_edit_filters->addAction(i.key(),this,SLOT(edit_filter_script()) );
+        a->setData(data);
+
+        QAction *r = ui->menu_remove_script->addAction(i.key(),this,SLOT(remove_filter_script()) );
+        r->setData(i.key());
+    }
+    ui->cb_filter_script->addItems(m_scripts.uniqueKeys());
+}
+
+void MainWindow::add_new_custom_role() {
+    if(m_role_editor){
+        connect(m_view_manager, SIGNAL(selection_changed()), m_role_editor, SLOT(selection_changed()),Qt::UniqueConnection);
+        m_role_editor->load_role("");
+        m_role_editor->show();
+    }
+}
+
+void MainWindow::edit_custom_role() {
+    QAction *a = qobject_cast<QAction*>(QObject::sender());
+    QString name = a->data().toString();
+    if(m_role_editor){
+        connect(m_view_manager, SIGNAL(selection_changed()), m_role_editor, SLOT(selection_changed()),Qt::UniqueConnection);
+        m_role_editor->load_role(name);
+        m_role_editor->show();
+    }
+}
+
+void MainWindow::done_editing_role(int result){
+    if(result == QDialog::Accepted){
+        write_custom_roles();
+        refresh_roles_data();
+    }
+    disconnect(m_view_manager, SIGNAL(selection_changed()), m_role_editor, SLOT(selection_changed()));
+}
+
+void MainWindow::remove_custom_role(){
+    QAction *a = qobject_cast<QAction*>(QObject::sender());
+    QString name = a->data().toString();
+    int answer = QMessageBox::question(0,"Confirm Remove",tr("Are you sure you want to remove role: <b>%1</b>?").arg(name),QMessageBox::Yes,QMessageBox::No);
+    if(answer == QMessageBox::Yes){
+        GameDataReader::ptr()->get_roles().remove(name);
+
+        //prompt and remove columns??
+        answer = QMessageBox::question(0,"Clean Views",tr("Would you also like to remove role <b>%1</b> from all custom views?").arg(name),QMessageBox::Yes,QMessageBox::No);
+        if(answer == QMessageBox::Yes){
+            ViewManager *vm = m_view_manager;
+            foreach(GridView *gv, vm->views()){
+                if(gv->is_custom() && gv->is_active()){ //only remove from custom views which are active
+                    foreach(ViewColumnSet *vcs, gv->sets()){
+                        foreach(ViewColumn *vc, vcs->columns()){
+                            if(vc->type()==CT_ROLE){
+                                RoleColumn *rc = ((RoleColumn*)vc);
+                                if(rc->get_role() && rc->get_role()->name==name){
+                                    vcs->remove_column(vc);
+                                }
+                            }
+                        }
+                    }
+                }
+            }
+        }
+        //first write our custom roles
+        write_custom_roles();
+        //re-read roles from the ini to replace any default roles that may have been replaced by a custom role which was just removed
+        //this will also rebuild our sorted role list
+        GameDataReader::ptr()->load_roles();
+        //update our current roles/ui elements
+        DT->emit_roles_changed();
+        refresh_role_menus();
+        if(m_df){
+            m_view_manager->update();
+            m_view_manager->redraw_current_tab();
+        }
+    }
+}
+
+void MainWindow::refresh_roles_data(){
+    DT->emit_roles_changed();
+    GameDataReader::ptr()->load_role_mappings();
+
+    refresh_role_menus();
+    if(m_df){
+        m_view_manager->update();
+        m_view_manager->redraw_current_tab();
+    }
+}
+
+void MainWindow::refresh_role_menus() {
+    ui->menu_edit_roles->clear();
+    ui->menu_remove_roles->clear();
+
+    QList<QPair<QString, Role*> > roles = GameDataReader::ptr()->get_ordered_roles();
+    QPair<QString, Role*> role_pair;
+    foreach(role_pair, roles){
+        if(role_pair.second->is_custom){
+            QAction *edit = ui->menu_edit_roles->addAction(role_pair.first,this,SLOT(edit_custom_role()) );
+            edit->setData(role_pair.first);
+
+            QAction *rem = ui->menu_remove_roles->addAction(role_pair.first,this,SLOT(remove_custom_role()) );
+            rem->setData(role_pair.first);
+        }
+    }
+}
+
+void MainWindow::write_custom_roles(){
+    //re-write custom roles, ugly but doesn't seem that replacing only one works properly
+    QSettings *s = DT->user_settings();
+    s->remove("custom_roles");
+
+    //read defaults before we start writing
+    float default_attributes_weight = s->value("options/default_attributes_weight",1.0).toFloat();
+    float default_skills_weight = s->value("options/default_skills_weight",1.0).toFloat();
+    float default_traits_weight = s->value("options/default_traits_weight",1.0).toFloat();
+    float default_prefs_weight = s->value("options/default_prefs_weight",1.0).toFloat();
+
+    s->beginWriteArray("custom_roles");
+    int count = 0;
+    foreach(Role *r, GameDataReader::ptr()->get_roles()){
+        if(r->is_custom){
+            s->setArrayIndex(count);
+            r->write_to_ini(*s, default_attributes_weight, default_traits_weight, default_skills_weight, default_prefs_weight);
+            count++;
+        }
+    }
+    s->endArray();
+}
+
+
+
+
+void MainWindow::new_filter_script_chosen(const QString &script_name) {
+    if(!script_name.trimmed().isEmpty()){
+        m_proxy->apply_script(script_name,DT->user_settings()->value(QString("filter_scripts/%1").arg(script_name), QString()).toString());
+        ui->cb_filter_script->blockSignals(true);
+        ui->cb_filter_script->setCurrentIndex(0);
+        ui->cb_filter_script->blockSignals(false);
+    }
+}
+
+void MainWindow::print_gridview() {
+    QWidget *curr = get_view_manager()->currentWidget();
+    if(!curr)
+        return;
+    StateTableView *s;
+    s = qobject_cast<StateTableView*>(curr);
+
+    if(!s)
+        return;
+
+    if(!m_view_manager || !m_view_manager->get_active_view())
+        return;
+
+    QString path = QFileDialog::getSaveFileName(this,tr("Save Snapshot"),m_view_manager->get_active_view()->name(),tr("PNG (*.png);;All Files (*)"));
+    if(path.isEmpty())
+        return;
+
+    int w = 0;
+    int h = 0;
+    QSize currSize = this->size();
+    QSize currMax = this->maximumSize();
+    QSize currMin = this->minimumSize();
+    int cell_size = DT->user_settings()->value("options/grid/cell_size", DEFAULT_CELL_SIZE).toInt();
+    int cell_pad = DT->user_settings()->value("options/grid/cell_padding", 0).toInt();
+
+    int actual_cell_size = (cell_size + 2) + (2 * cell_pad); //cell size + 2 for the border lines + (2 * cell padding)
+
+    //currently this is just a hack to resize the form to ensure all rows/columns are showing
+    //then rendering to the painter and resizing back to the previous size
+    //it may be possible to avoid this by using the opengl libs and accessing the frame buffer
+
+    //calculate the width
+    int first_col_width = s->columnWidth(0);
+    w = first_col_width;
+    w += (this->width() - s->width());
+    foreach(ViewColumnSet *vcs, m_view_manager->get_active_view()->sets()){
+        foreach(ViewColumn *vc, vcs->columns()){
+            if(vc->type() != CT_SPACER)
+                w += actual_cell_size;
+            else
+                w += DEFAULT_SPACER_WIDTH;
+        }
+    }
+    w += 2;
+
+    //calculate the height
+    h = (s->get_model()->total_row_count * actual_cell_size) + s->get_header()->height();
+    h += (this->height() - s->height());
+    h += 2; //small buffer for the edge
+
+    this->setMaximumHeight(h);
+    this->setMaximumWidth(w);
+    this->setMinimumSize(100,100);
+    this->resize(w,h);
+
+    QImage img(QSize(s->width(),s->height()),QImage::Format_ARGB32_Premultiplied);
+    QPainter painter(&img);
+    painter.setRenderHints(QPainter::SmoothPixmapTransform);
+    s->setHorizontalScrollBarPolicy(Qt::ScrollBarAlwaysOff);
+    s->setVerticalScrollBarPolicy(Qt::ScrollBarAlwaysOff);
+    s->render(&painter,QPoint(0,0),QRegion(0,0,s->width(),s->height()),QWidget::DrawChildren | QWidget::DrawWindowBackground);
+    painter.end();
+    img.save(path,"PNG");
+    s->setHorizontalScrollBarPolicy(Qt::ScrollBarAsNeeded);
+    s->setVerticalScrollBarPolicy(Qt::ScrollBarAsNeeded);
+
+    this->setMaximumSize(currMax);
+    this->setMinimumSize(currMin);
+    this->resize(currSize);
+}
+
+///////////////////////////////////////////////////////////////////////////////
+//! Progress Stuff
+void MainWindow::set_progress_message(const QString &msg) {
+    m_lbl_message->setText(msg);
+}
+
+void MainWindow::set_progress_range(int min, int max) {
+    m_progress->setVisible(true);
+    m_progress->setRange(min, max);
+    m_progress->setValue(min);
+    statusBar()->insertPermanentWidget(1, m_progress, 1);
+}
+
+void MainWindow::set_progress_value(int value) {
+    m_progress->setValue(value);
+    if (value >= m_progress->maximum()) {
+        statusBar()->removeWidget(m_progress);
+        m_progress->setVisible(false);
+        set_progress_message("");
+    }
+}
+///////////////////////////////////////////////////////////////////////////////
+
+void MainWindow::display_group(const int group_by){
+    //this is a signal sent from the view manager when we change tabs and update grouping
+    //we also want to change the combobox's index, but not refresh the grid again
+    ui->cb_group_by->blockSignals(true);
+    int idx = ui->cb_group_by->findData(static_cast<DwarfModel::GROUP_BY>(group_by));
+    if(idx < 0)
+        idx = 0;
+    ui->cb_group_by->setCurrentIndex(idx);
+    ui->cb_group_by->blockSignals(false);
+}
+
+void MainWindow::preference_selected(QList<QPair<QString,QString> > vals, QString filter_name, FILTER_SCRIPT_TYPE pType){
+    if(pType == SCR_PREF)
+        m_proxy->clear_script(pType,false);
+    //pairs are of category, pref_name
+    QString filter = "";
+    QStringList pref_names;
+    if(!vals.empty()){
+        QPair<QString,QString> pref;
+        bool create_name = (filter_name.isEmpty());
+        //function args are reversed, pref_name, category
+        foreach(pref,vals){
+            if(pref.first == Preference::get_pref_desc(LIKE_CREATURE)){
+                filter.append(QString("(d.find_preference(\"%1\", \"%2\") || d.find_preference(\"%1\", \"%3\")) && ")
+                                              .arg(pref.second.toLower()).arg(pref.first)
+                                              .arg(Preference::get_pref_desc(HATE_CREATURE)));
+            }else{
+                filter.append(QString("d.find_preference(\"%1\", \"%2\") && ").arg(pref.second.toLower()).arg(pref.first));
+            }
+            if(create_name){
+                if(vals.count() == 1)
+                    filter_name = tr("%1: %2").arg(capitalize(pref.first)).arg(capitalize(pref.second));
+                else
+                    pref_names.append(QString("%1 (%2)").arg(capitalize(pref.second)).arg(capitalize(pref.first)));
+            }
+        }
+        filter.chop(4);
+        if(pref_names.count()>0)
+            filter_name = tr("Preferences: ").append(pref_names.join(","));
+
+        m_proxy->apply_script(filter_name, filter, pType);
+    }else{
+        m_proxy->clear_script(filter_name);
+    }
+
+    m_proxy->refresh_script();
+}
+
+void MainWindow::thought_selected(QList<short> ids){
+    QString filter = "";
+    if(!ids.empty()){
+        foreach(short id, ids){
+            filter.append(QString("d.has_thought(%1) && ").arg(QString::number(id)));
+        }
+        filter.chop(4);
+        m_proxy->apply_script("thoughts",filter);
+    }else{
+        m_proxy->clear_script("thoughts");
+    }
+    m_proxy->refresh_script();
+}
+
+void MainWindow::equipoverview_selected(QList<QPair<QString,int> > item_wear){
+    QString filter = "";
+    if(item_wear.size() > 0){
+        QPair<QString,int> key;
+        foreach(key,item_wear){
+            filter.append(QString("d.has_wear(\"%1\",%2) && ").arg(key.first).arg(key.second));
+        }
+        filter.chop(4);
+        m_proxy->apply_script("item wear",filter);
+    }else{
+        m_proxy->clear_script("item wear");
+    }
+    m_proxy->refresh_script();
+}
+
+void MainWindow::health_legend_selected(QList<QPair<int, int> > vals){
+    QStringList filters;
+    if(!vals.isEmpty()){
+        QPair<int,int> key_pair;
+        foreach(key_pair, vals){
+            filters.append(QString("d.has_health_issue(%1,%2)").arg(QString::number(key_pair.first)).arg(QString::number(key_pair.second)));
+        }
+        m_proxy->apply_script("health",filters.join(" && "));
+    }else{
+        m_proxy->clear_script("health");
+    }
+    m_proxy->refresh_script();
+}
+
+void MainWindow::add_new_opt()
+{
+    if(m_optimize_plan_editor){
+        connect(m_view_manager, SIGNAL(selection_changed()), m_optimize_plan_editor, SLOT(populationChanged()), Qt::UniqueConnection);
+        connect(m_proxy, SIGNAL(filter_changed()), m_optimize_plan_editor, SLOT(populationChanged()), Qt::UniqueConnection);
+        m_optimize_plan_editor->load_plan("");
+        m_optimize_plan_editor->show();
+    }
+}
+
+void MainWindow::edit_opt() {
+    if(m_optimize_plan_editor){
+        connect(m_view_manager, SIGNAL(selection_changed()), m_optimize_plan_editor, SLOT(populationChanged()), Qt::UniqueConnection);
+        connect(m_proxy, SIGNAL(filter_changed()), m_optimize_plan_editor, SLOT(populationChanged()), Qt::UniqueConnection);
+        QAction *a = qobject_cast<QAction*>(QObject::sender());
+        QString name = a->data().toString();
+        m_optimize_plan_editor->load_plan(name);
+        m_optimize_plan_editor->show();
+    }
+}
+
+void MainWindow::done_editing_opt_plan(int result){
+    if(result == QDialog::Accepted){
+        disconnect(m_view_manager, SIGNAL(selection_changed()), m_optimize_plan_editor, SLOT(populationChanged()));
+        disconnect(m_proxy, SIGNAL(filter_changed()), m_optimize_plan_editor, SLOT(populationChanged()));
+        write_labor_optimizations();
+        refresh_opts_data();
+    }
+}
+
+void MainWindow::remove_opt(){
+    QAction *a = qobject_cast<QAction*>(QObject::sender());
+    QString name = a->data().toString();
+    int answer = QMessageBox::question(0,"Confirm Remove",tr("Are you sure you want to remove optimization plan: <b>%1</b>?").arg(name),QMessageBox::Yes,QMessageBox::No);
+    if(answer == QMessageBox::Yes){
+        GameDataReader::ptr()->get_opt_plans().remove(name);
+        write_labor_optimizations();
+        refresh_opts_data();
+    }
+}
+
+void MainWindow::refresh_opts_data(){
+    GameDataReader::ptr()->refresh_opt_plans();
+    refresh_opts_menus();
+}
+
+void MainWindow::write_labor_optimizations(){
+    //save to the ini file
+    QSettings *s = DT->user_settings();
+    s->remove("labor_optimizations");
+
+    s->beginWriteArray("labor_optimizations");
+    int count = 0;
+    QHash<QString, laborOptimizerPlan*> plans = GameDataReader::ptr()->get_opt_plans();
+    foreach(QString key, plans.uniqueKeys()){
+        s->setArrayIndex(count);
+        plans.value(key)->write_to_ini(*s);
+        count++;
+    }
+    s->endArray();
+}
+
+void MainWindow::toggle_opts_menu(){
+    if(m_view_manager && m_view_manager->get_selected_dwarfs().count() <= 0)
+        m_btn_optimize->setEnabled(false);
+    else
+        m_btn_optimize->setEnabled(true);
+}
+
+void MainWindow::refresh_opts_menus() {
+    //setup the optimize button
+    if(!m_btn_optimize && ! m_act_sep_optimize){
+        m_btn_optimize = new QToolButton(ui->main_toolbar);
+        if (DT->user_settings()->value("options/show_toolbutton_text", true).toBool()) {
+            m_btn_optimize->setToolButtonStyle(Qt::ToolButtonTextUnderIcon);
+        } else {
+            m_btn_optimize->setToolButtonStyle(Qt::ToolButtonIconOnly);
+        }
+        m_btn_optimize->setText("&Optimize");
+        m_btn_optimize->setStatusTip("Optimize (CTRL+O)");
+        //m_btn_optimize->setMinimumWidth(70);
+        m_btn_optimize->setObjectName("m_btn_optimize");
+        m_btn_optimize->setShortcut(QKeySequence(Qt::CTRL + Qt::Key_O));
+        new QShortcut(Qt::CTRL + Qt::Key_O, this, SLOT(init_optimize()));
+        QIcon btn_icon;
+        btn_icon.addFile(QString::fromUtf8(":/img/control.png"), QSize(), QIcon::Normal, QIcon::Off);
+        m_btn_optimize->setIcon(btn_icon);
+        connect(m_btn_optimize, SIGNAL(clicked()), this, SLOT(init_optimize()));
+
+        m_act_btn_optimize = ui->main_toolbar->insertWidget(ui->act_options, m_btn_optimize);
+        m_act_sep_optimize = ui->main_toolbar->insertSeparator(ui->act_options);
+    }
+    QMenu *opt_menu = new QMenu(m_btn_optimize);
+
+    ui->menu_edit_opts->clear();
+    ui->menu_remove_opt->clear();
+    opt_menu->clear();
+
+    QList<QPair<QString, laborOptimizerPlan*> > plans = GameDataReader::ptr()->get_ordered_opt_plans();
+    QPair<QString, laborOptimizerPlan*> plan_pair;
+    foreach(plan_pair, plans){
+            QAction *edit = ui->menu_edit_opts->addAction(plan_pair.first,this,SLOT(edit_opt()));
+            edit->setData(plan_pair.first);
+
+            QAction *rem = ui->menu_remove_opt->addAction(plan_pair.first,this,SLOT(remove_opt()));
+            rem->setData(plan_pair.first);
+
+            QAction *o = opt_menu->addAction(plan_pair.first, this, SLOT(init_optimize()));
+            o->setData(plan_pair.first);
+    }
+
+
+    if(opt_menu->actions().count() <= 0){
+        if(m_btn_optimize->menu()){
+            m_btn_optimize->menu()->clear();
+            m_btn_optimize->setMenu(NULL);
+        }
+        m_btn_optimize->setPopupMode(QToolButton::DelayedPopup);
+        m_btn_optimize->setProperty("last_optimize","");
+        m_btn_optimize->setToolTip("");
+        m_act_btn_optimize->setVisible(false);
+        m_act_sep_optimize->setVisible(false);
+    }else if(opt_menu->actions().count() >= 1){
+        QString name = plans.at(0).first;
+        if(opt_menu->actions().count() == 1){
+            if(m_btn_optimize->menu()){
+                m_btn_optimize->menu()->clear();
+                m_btn_optimize->setMenu(NULL);
+            }
+            m_btn_optimize->setPopupMode(QToolButton::DelayedPopup);
+        }else{
+            m_btn_optimize->setMenu(opt_menu);
+            m_btn_optimize->setPopupMode(QToolButton::MenuButtonPopup);
+        }
+        m_btn_optimize->setProperty("last_optimize",name);
+        m_btn_optimize->setToolTip(tr("Optimize labors using %1").arg(name));
+        m_act_btn_optimize->setVisible(true);
+        m_act_sep_optimize->setVisible(true);
+    }
+    //start disabled
+    m_btn_optimize->setEnabled(false);
+}
+
+void MainWindow::init_optimize(){
+    if(!m_df)
+        return;
+
+    m_act_btn_optimize->setEnabled(false);
+    QAction *a = qobject_cast<QAction*>(QObject::sender());
+    QString name = "";
+    if(a)
+        name = a->data().toString();
+    else
+        name = m_btn_optimize->property("last_optimize").toString();
+
+    if(!name.isEmpty()){
+        optimize(name);
+
+        m_btn_optimize->setProperty("last_optimize",name);
+        m_btn_optimize->setToolTip("Optimize selected using " + name);
+
+        m_model->calculate_pending();
+        DT->emit_labor_counts_updated();
+    }
+
+    m_act_btn_optimize->setEnabled(true);
+}
+
+void MainWindow::optimize(QString plan_name){
+    if(!m_df)
+        return;
+
+    laborOptimizerPlan *p = GameDataReader::ptr()->get_opt_plans().value(plan_name);
+    if(!p){
+        QMessageBox::information(this, tr("Plan Missing"), tr("Couldn't find optimization plan."));
+        return;
+    }
+    LaborOptimizer *o = new LaborOptimizer(p,this);
+    QList<Dwarf*> dwarfs = m_view_manager->get_selected_dwarfs();
+    if(dwarfs.count() <= 0)
+        dwarfs = m_proxy->get_filtered_dwarves();
+
+    o->optimize_labors(dwarfs);
+}
+
+void MainWindow::main_toolbar_style_changed(Qt::ToolButtonStyle button_style){
+    //update any manually added buttons' style here
+    m_btn_optimize->setToolButtonStyle(button_style);
+}
+
+void MainWindow::reset(){
+    if(DT->multiple_castes){
+        DT->multiple_castes = false;
+        int grp_by = ui->cb_group_by->itemData(ui->cb_group_by->currentIndex()).toInt();
+        if(grp_by == 3) //caste tag
+            grp_by = 2; //set to caste in case
+        ui->cb_group_by->blockSignals(true);
+        ui->cb_group_by->removeItem(3); //GB_CASTE_TAG
+        ui->cb_group_by->setCurrentIndex(ui->cb_group_by->findData(grp_by));
+        ui->cb_group_by->blockSignals(false);
+    }
+
+    this->setWindowTitle("Dwarf Therapist - Disconnected");
+
+    DwarfDetailsDock *dock = qobject_cast<DwarfDetailsDock*>(QObject::findChild<DwarfDetailsDock*>("dock_dwarf_details"));
+    if(dock)
+        dock->clear();
+
+    //clear selected dwarfs
+    if(m_view_manager)
+        m_view_manager->clear_selected();
+
+    new_creatures_count(0,0,0,tr("Dwarfs"));
+}
+
+void MainWindow::clear_filter(){
+    QAction *a = qobject_cast<QAction*>(QObject::sender());
+    QString name = a->data().toString();
+    m_proxy->clear_script(name);
+}
+
+void MainWindow::clear_all_filters(){
+    ui->le_filter_text->clear();
+    m_proxy->clear_script();
+}
+
+void MainWindow::refresh_active_scripts(){
+    QList<QString> names = m_proxy->get_script_names();
+    ui->btn_clear_filters->setMenu(NULL);
+    QMenu *scripts = new QMenu(ui->btn_clear_filters);
+    foreach(QString n, names){
+        QAction *a = scripts->addAction(QIcon(":img/cross.png"), capitalizeEach(n.replace("&","&&")),this,SLOT(clear_filter()));
+        a->setData(n);
+    }
+
+    int script_count = scripts->actions().count();
+    if(!m_proxy->active_scripts()){
+        if(ui->btn_clear_filters->menu()){
+            ui->btn_clear_filters->menu()->clear();
+            ui->btn_clear_filters->setMenu(NULL);
+        }
+        ui->btn_clear_filters->setText(tr("Active Filters"));
+        ui->btn_clear_filters->setPopupMode(QToolButton::DelayedPopup);
+        m_pop_info.filtered = -1;
+    }else{
+        ui->btn_clear_filters->setMenu(scripts);
+        ui->btn_clear_filters->setPopupMode(QToolButton::MenuButtonPopup);
+        ui->btn_clear_filters->setText(QString::number(script_count) + (" Active Filters"));
+        m_pop_info.filtered = m_proxy->get_filtered_dwarves().count();
+    }
+    ui->btn_clear_filters->updateGeometry();
+    m_view_manager->expand_all();
+    refresh_pop_counts();
+}