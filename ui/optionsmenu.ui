<?xml version="1.0" encoding="UTF-8"?>
<ui version="4.0">
 <class>OptionsMenu</class>
 <widget class="QDialog" name="OptionsMenu">
  <property name="windowModality">
   <enum>Qt::ApplicationModal</enum>
  </property>
  <property name="geometry">
   <rect>
    <x>0</x>
    <y>0</y>
    <width>750</width>
    <height>676</height>
   </rect>
  </property>
  <property name="windowTitle">
   <string>Options</string>
  </property>
  <property name="windowIcon">
   <iconset resource="../resources.qrc">
    <normaloff>:/img/color_wheel.png</normaloff>:/img/color_wheel.png</iconset>
  </property>
  <layout class="QVBoxLayout" name="vbox" stretch="0,1,0">
   <item>
    <widget class="QTabWidget" name="tabWidget">
     <property name="enabled">
      <bool>true</bool>
     </property>
     <property name="statusTip">
      <string/>
     </property>
     <property name="tabPosition">
      <enum>QTabWidget::North</enum>
     </property>
     <property name="tabShape">
      <enum>QTabWidget::Rounded</enum>
     </property>
     <property name="currentIndex">
      <number>0</number>
     </property>
     <property name="iconSize">
      <size>
       <width>24</width>
       <height>24</height>
      </size>
     </property>
     <widget class="QWidget" name="tab_main_settings">
      <attribute name="icon">
       <iconset resource="../resources.qrc">
        <normaloff>:/img/hammer.png</normaloff>:/img/hammer.png</iconset>
      </attribute>
      <attribute name="title">
       <string>General</string>
      </attribute>
      <layout class="QVBoxLayout" name="verticalLayout">
       <item>
        <layout class="QHBoxLayout" name="horizontalLayout_19">
         <item>
          <widget class="QLabel" name="lbl_font">
           <property name="toolTip">
            <string>This font will be applied to everything &lt;i&gt;except&lt;/i&gt; grid row headers, grid column headers and tooltips. These fonts can be set under their respective tabs.</string>
           </property>
           <property name="statusTip">
            <string>This font will be applied to everything &lt;i&gt;except&lt;/i&gt; grid row headers, grid column headers and tooltips. These fonts can be set under their respective tabs.</string>
           </property>
           <property name="whatsThis">
            <string>This font will be applied to everything &lt;i&gt;except&lt;/i&gt; grid row headers, grid column headers and tooltips. These fonts can be set under their respective tabs.</string>
           </property>
           <property name="text">
            <string>General Font</string>
           </property>
          </widget>
         </item>
         <item>
          <spacer name="horizontalSpacer_9">
           <property name="orientation">
            <enum>Qt::Horizontal</enum>
           </property>
           <property name="sizeHint" stdset="0">
            <size>
             <width>40</width>
             <height>20</height>
            </size>
           </property>
          </spacer>
         </item>
         <item>
          <widget class="QLabel" name="lbl_current_main_font">
           <property name="sizePolicy">
            <sizepolicy hsizetype="Expanding" vsizetype="Preferred">
             <horstretch>0</horstretch>
             <verstretch>0</verstretch>
            </sizepolicy>
           </property>
           <property name="toolTip">
            <string>This font will be applied to everything &lt;i&gt;except&lt;/i&gt; grid row headers, grid column headers and tooltips. These fonts can be set under their respective tabs.</string>
           </property>
           <property name="statusTip">
            <string>This font will be applied to everything &lt;i&gt;except&lt;/i&gt; grid row headers, grid column headers and tooltips. These fonts can be set under their respective tabs.</string>
           </property>
           <property name="whatsThis">
            <string>This font will be applied to everything &lt;i&gt;except&lt;/i&gt; grid row headers, grid column headers and tooltips. These fonts can be set under their respective tabs.</string>
           </property>
           <property name="text">
            <string>CURRENT FONT</string>
           </property>
           <property name="alignment">
            <set>Qt::AlignRight|Qt::AlignTrailing|Qt::AlignVCenter</set>
           </property>
          </widget>
         </item>
         <item>
          <widget class="QPushButton" name="btn_change_main_font">
           <property name="minimumSize">
            <size>
             <width>154</width>
             <height>0</height>
            </size>
           </property>
           <property name="toolTip">
            <string>This font will be applied to everything &lt;i&gt;except&lt;/i&gt; grid row headers, grid column headers and tooltips. These fonts can be set under their respective tabs.</string>
           </property>
           <property name="statusTip">
            <string>This font will be applied to everything &lt;i&gt;except&lt;/i&gt; grid row headers, grid column headers and tooltips. These fonts can be set under their respective tabs.</string>
           </property>
           <property name="whatsThis">
            <string>This font will be applied to everything &lt;i&gt;except&lt;/i&gt; grid row headers, grid column headers and tooltips. These fonts can be set under their respective tabs.</string>
           </property>
           <property name="text">
            <string>Change Font...</string>
           </property>
          </widget>
         </item>
         <item>
          <spacer name="horizontalSpacer_16">
           <property name="orientation">
            <enum>Qt::Horizontal</enum>
           </property>
           <property name="sizeHint" stdset="0">
            <size>
             <width>40</width>
             <height>20</height>
            </size>
           </property>
          </spacer>
         </item>
        </layout>
       </item>
       <item>
        <widget class="QCheckBox" name="cb_read_dwarves_on_startup">
         <property name="toolTip">
          <string/>
         </property>
         <property name="statusTip">
          <string>When checked, DwarfTherapist will attempt to connect and load all dwarves from a running copy of Dwarf Fortress at startup.</string>
         </property>
         <property name="whatsThis">
          <string>When checked, DwarfTherapist will attempt to connect and load all dwarves from a running copy of Dwarf Fortress at startup.</string>
         </property>
         <property name="text">
          <string>Load Dwarves on Startup</string>
         </property>
        </widget>
       </item>
       <item>
        <widget class="QCheckBox" name="cb_single_click_labor_changes">
         <property name="toolTip">
          <string/>
         </property>
         <property name="statusTip">
          <string>When checked, labors can be toggled with a single left-click of the mouse. Otherwise they must be double-clicked</string>
         </property>
         <property name="whatsThis">
          <string>When checked, labors can be toggled with a single left-click of the mouse. Otherwise they must be double-clicked</string>
         </property>
         <property name="text">
          <string>Single Click Labor Changes</string>
         </property>
        </widget>
       </item>
       <item>
        <widget class="QCheckBox" name="cb_show_toolbar_text">
         <property name="toolTip">
          <string/>
         </property>
         <property name="statusTip">
          <string>When checked, shows various information on the toolbar</string>
         </property>
         <property name="whatsThis">
          <string>When checked, shows various information on the toolbar</string>
         </property>
         <property name="text">
          <string>Show Toolbar Text</string>
         </property>
        </widget>
       </item>
       <item>
        <widget class="QCheckBox" name="cb_auto_expand">
         <property name="toolTip">
          <string/>
         </property>
         <property name="statusTip">
          <string>When checked, if dwarfs are grouped by something, this will auto-expand all groups each view change</string>
         </property>
         <property name="whatsThis">
          <string>When checked, if dwarfs are grouped by something, this will auto-expand all groups each view change</string>
         </property>
         <property name="text">
          <string>Expand Groups On Load</string>
         </property>
        </widget>
       </item>
       <item>
        <widget class="QCheckBox" name="cb_show_full_dwarf_names">
         <property name="toolTip">
          <string/>
         </property>
         <property name="statusTip">
          <string>When checked, show first names for dwarfs even if they have custom nicknames. &lt;font color=red&gt;&lt;b&gt;Note: this change will not take effect until the next full read of dwarves occurrs!&lt;/font&gt;&lt;/b&gt;</string>
         </property>
         <property name="whatsThis">
          <string>When checked, show first names for dwarfs even if they have custom nicknames. Note: this change will not take effect until the next full read of dwarves occurrs!</string>
         </property>
         <property name="text">
          <string>Show Full Dwarf Names</string>
         </property>
        </widget>
       </item>
       <item>
        <widget class="QCheckBox" name="cb_generic_names">
         <property name="statusTip">
          <string>When checked, show generic (English) last names for dwarves. &lt;font color=red&gt;&lt;b&gt;Note: this change will not take effect until the next full read of dwarves occurrs!&lt;/font&gt;&lt;/b&gt;</string>
         </property>
         <property name="whatsThis">
          <string>When checked, show generic (English) last names for dwarves. Note: this change will not take effect until the next full read of dwarves occurrs!</string>
         </property>
         <property name="text">
          <string>Show Generic Dwarf Names</string>
         </property>
        </widget>
       </item>
       <item>
        <widget class="QCheckBox" name="cb_check_for_updates_on_startup">
         <property name="enabled">
          <bool>false</bool>
         </property>
         <property name="statusTip">
          <string>When checked, Dwarf Therapist will go online at the time of launch and notify you if there is an update available.</string>
         </property>
         <property name="whatsThis">
          <string>When checked, Dwarf Therapist will go online at the time of launch and notify you if there is an update available.</string>
         </property>
         <property name="text">
          <string>Check For Updates On Startup</string>
         </property>
         <property name="checked">
          <bool>false</bool>
         </property>
        </widget>
       </item>
       <item>
        <widget class="QCheckBox" name="cb_alert_on_lost_connection">
         <property name="statusTip">
          <string>When checked, Dwarf Therapist will alert you if it ever loses connectivity to your Dwarf Fortress game. This helps avoid writing bad data to your fort.  &lt;font color=red&gt;&lt;b&gt;Note: this change requires a restart of Dwarf Therapist!&lt;/font&gt;&lt;/b&gt;</string>
         </property>
         <property name="whatsThis">
          <string>When checked, Dwarf Therapist will alert you if it ever loses connectivity to your Dwarf Fortress game. This helps avoid writing bad data to your fort.</string>
         </property>
         <property name="text">
          <string>Alert on Lost Connection</string>
         </property>
        </widget>
       </item>
       <item>
        <widget class="QCheckBox" name="cb_hide_children">
         <property name="statusTip">
          <string>When checked, Children and Babies will not be displayed in the grid at all. &lt;font color=red&gt;&lt;b&gt;Note: this change will not take effect until the next full read of dwarves occurrs!&lt;/font&gt;&lt;/b&gt;</string>
         </property>
         <property name="text">
          <string>Don't Display Children or Babies</string>
         </property>
        </widget>
       </item>
       <item>
        <widget class="QCheckBox" name="cb_labor_cheats">
         <property name="statusTip">
          <string>When checked, you can apply labors to dwarfs that the game does not allow such as children and nobles. &lt;b&gt;&lt;font color=&quot;red&quot;&gt;This is cheating!&lt;/font&gt;&lt;/b&gt;</string>
         </property>
         <property name="whatsThis">
          <string>When checked, you can apply labors to dwarfs that the game does not allow such as children and nobles. &lt;b&gt;&lt;font color=&quot;red&quot;&gt;This is cheating!&lt;/font&gt;&lt;/b&gt;</string>
         </property>
         <property name="text">
          <string>Allow Labor Setting on Anyone (I'm a dirty cheater)</string>
         </property>
        </widget>
       </item>
       <item>
        <widget class="QCheckBox" name="cb_labor_exclusions">
         <property name="statusTip">
          <string>When unchecked labor exclusions are ignored (wood cutting, mining and hunting primarily). &lt;b&gt;&lt;font color=&quot;red&quot;&gt;WARNING: Disabling this can cause equipment problems!&lt;/font&gt;&lt;/b&gt;</string>
         </property>
         <property name="whatsThis">
          <string>When unchecked labor exclusions are ignored (wood cutting, mining and hunting primarily). &lt;b&gt;&lt;font color=&quot;red&quot;&gt;WARNING: Disabling this can cause equipment problems!&lt;/font&gt;&lt;/b&gt;</string>
         </property>
         <property name="text">
          <string>Enforce Labor Exclusions</string>
         </property>
        </widget>
       </item>
       <item>
        <layout class="QHBoxLayout" name="horizontal_curse_layout">
         <property name="spacing">
          <number>6</number>
         </property>
         <property name="sizeConstraint">
          <enum>QLayout::SetDefaultConstraint</enum>
         </property>
         <item>
          <widget class="QCheckBox" name="cb_curse_highlight">
           <property name="statusTip">
            <string>When checked, highlights cursed dwarves, such as vampires and werebeasts and adds a description in the tooltip. &lt;font color=red&gt;&lt;b&gt;Note: this change will not take effect until the next full read of dwarves occurrs!&lt;/font&gt;&lt;/b&gt;</string>
           </property>
           <property name="autoFillBackground">
            <bool>false</bool>
           </property>
           <property name="text">
            <string>Highlight Cursed Dwarves (I'm a dirty cheater)</string>
           </property>
          </widget>
         </item>
        </layout>
       </item>
       <item>
        <widget class="QCheckBox" name="cb_animal_health">
         <property name="statusTip">
          <string>When checked, loads and shows health for animals. This requires health columns to be added to a view set to show animals!</string>
         </property>
         <property name="text">
          <string>Read Animal Health Information</string>
         </property>
        </widget>
       </item>
       <item>
        <widget class="QCheckBox" name="cb_no_diagnosis">
         <property name="statusTip">
          <string>When checked all wound details are shown, regardless of whether or not they've been diagnosed. When unchecked, details are only shown for diagnosed wounds.</string>
         </property>
         <property name="text">
          <string>Always Show Wound Details (I'm a dirty cheater)</string>
         </property>
        </widget>
       </item>
       <item>
        <spacer name="verticalSpacer_7">
         <property name="orientation">
          <enum>Qt::Vertical</enum>
         </property>
         <property name="sizeHint" stdset="0">
          <size>
           <width>20</width>
           <height>40</height>
          </size>
         </property>
        </spacer>
       </item>
      </layout>
     </widget>
     <widget class="QWidget" name="tab_grid_options">
      <attribute name="icon">
       <iconset resource="../resources.qrc">
        <normaloff>:/img/color_swatch.png</normaloff>:/img/color_swatch.png</iconset>
      </attribute>
      <attribute name="title">
       <string>Grid Options</string>
      </attribute>
      <layout class="QVBoxLayout" name="verticalLayout_2" stretch="0,0,0,0,0,0">
       <item>
<<<<<<< HEAD
        <layout class="QGridLayout" name="gridLayout_2">
         <item row="7" column="0">
          <widget class="QCheckBox" name="cb_sync_scrolling">
           <property name="sizePolicy">
            <sizepolicy hsizetype="Minimum" vsizetype="Fixed">
             <horstretch>0</horstretch>
             <verstretch>0</verstretch>
            </sizepolicy>
           </property>
           <property name="toolTip">
            <string/>
           </property>
           <property name="statusTip">
            <string>When checked, the current scroll positions will be applied to all views. This works best with synchronized grouping.</string>
           </property>
           <property name="whatsThis">
            <string>When checked, the current scroll positions will be applied to all views. This works best with synchronized grouping.</string>
           </property>
           <property name="text">
            <string>Synchronize View Scroll Positions</string>
           </property>
          </widget>
         </item>
         <item row="11" column="0">
          <widget class="QCheckBox" name="cb_decorate_nobles">
           <property name="toolTip">
            <string>When checked, italicizes and adds the masterwork symbol around noble names.</string>
           </property>
           <property name="statusTip">
            <string>When checked, italicizes and adds the masterwork symbol around noble names.</string>
           </property>
           <property name="whatsThis">
            <string>When checked, italicizes and adds the masterwork symbol around noble names.</string>
           </property>
           <property name="text">
            <string>Decorate Noble Names</string>
           </property>
          </widget>
         </item>
         <item row="10" column="0">
          <widget class="QCheckBox" name="cb_gender_icons">
           <property name="toolTip">
            <string>When checked, shows the gender icons to the left of the name in the grid views.</string>
           </property>
           <property name="statusTip">
            <string>When checked, shows the gender icons to the left of the name in the grid views.</string>
           </property>
           <property name="whatsThis">
            <string>When checked, shows the gender icons to the left of the name in the grid views.</string>
           </property>
           <property name="text">
            <string>Show Gender Icons</string>
           </property>
          </widget>
         </item>
         <item row="8" column="0">
          <widget class="QCheckBox" name="cb_moodable">
           <property name="statusTip">
            <string>When checked, this will use the colors defined in the grid colors tab to change the border color of highest moodable skills, or skills which have already had a mood.</string>
           </property>
           <property name="text">
            <string>Highlight moodable cells in labor/skill columns</string>
           </property>
          </widget>
         </item>
         <item row="9" column="0">
          <widget class="QCheckBox" name="cb_attribute_syns">
           <property name="toolTip">
            <string>When checked, any attributes which are affected by syndromes will be highlighted with a blue border.</string>
           </property>
           <property name="statusTip">
            <string>When checked, any attributes which are affected by syndromes will be highlighted with a blue border.</string>
           </property>
           <property name="whatsThis">
            <string>When checked, any attributes which are affected by syndromes will be highlighted with a blue border.</string>
           </property>
           <property name="text">
            <string>Highlight attribute cells affected by syndromes</string>
           </property>
          </widget>
         </item>
         <item row="0" column="1">
          <spacer name="horizontalSpacer_24">
           <property name="orientation">
            <enum>Qt::Horizontal</enum>
           </property>
           <property name="sizeHint" stdset="0">
            <size>
             <width>40</width>
             <height>20</height>
            </size>
           </property>
          </spacer>
         </item>
         <item row="2" column="0">
          <widget class="QCheckBox" name="cb_shade_column_headers">
           <property name="toolTip">
            <string/>
           </property>
           <property name="statusTip">
            <string>When checked, this will shade column headers with the column's background color</string>
           </property>
           <property name="whatsThis">
            <string>When checked, this will shade column headers with the column's background color</string>
           </property>
           <property name="text">
            <string>Gradient Shade Column Headers</string>
           </property>
          </widget>
         </item>
         <item row="3" column="0">
          <widget class="QCheckBox" name="cb_shade_cells">
           <property name="toolTip">
            <string/>
           </property>
           <property name="statusTip">
            <string>When checked, this will apply a gradient to active labor, current job, and happiness grid cells.</string>
           </property>
           <property name="whatsThis">
            <string>When checked, this will apply a gradient to active labor, current job, and happiness grid cells.</string>
           </property>
           <property name="text">
            <string>Gradient Shade Cells</string>
           </property>
          </widget>
         </item>
         <item row="6" column="0">
          <widget class="QCheckBox" name="cb_sync_grouping">
           <property name="sizePolicy">
            <sizepolicy hsizetype="Minimum" vsizetype="Fixed">
             <horstretch>0</horstretch>
             <verstretch>0</verstretch>
            </sizepolicy>
           </property>
           <property name="toolTip">
            <string/>
           </property>
           <property name="statusTip">
            <string>When checked, the selected grouping will be applied to all views. When unchecked grouping is saved for each view.</string>
           </property>
           <property name="whatsThis">
            <string>When checked, the selected grouping will be applied to all views. When unchecked grouping is saved for each view.</string>
           </property>
           <property name="text">
            <string>Synchronize View Grouping</string>
           </property>
          </widget>
         </item>
         <item row="4" column="0">
          <widget class="QCheckBox" name="cb_header_text_direction">
           <property name="sizePolicy">
            <sizepolicy hsizetype="Minimum" vsizetype="Fixed">
             <horstretch>0</horstretch>
             <verstretch>0</verstretch>
            </sizepolicy>
           </property>
           <property name="toolTip">
            <string/>
           </property>
           <property name="statusTip">
            <string>When checked, header text is written from bottom to top.</string>
           </property>
           <property name="whatsThis">
            <string>When checked, header text is written from bottom to top.</string>
           </property>
           <property name="text">
            <string>Column Header Text Bottom to Top</string>
           </property>
          </widget>
         </item>
         <item row="5" column="0">
          <widget class="QCheckBox" name="cb_labor_counts">
           <property name="sizePolicy">
            <sizepolicy hsizetype="Minimum" vsizetype="Fixed">
             <horstretch>0</horstretch>
             <verstretch>0</verstretch>
            </sizepolicy>
           </property>
           <property name="toolTip">
            <string/>
           </property>
           <property name="statusTip">
            <string>When checked, header text will be prefixed by the number of dwarfs with the labor enabled. This includes pending labors.</string>
           </property>
           <property name="whatsThis">
            <string>When checked, header text will be prefixed by the number of dwarfs with the labor enabled. This includes pending labors.</string>
           </property>
           <property name="text">
            <string>Show Count in Labor Column Headers</string>
           </property>
          </widget>
         </item>
         <item row="0" column="0">
          <widget class="QCheckBox" name="cb_auto_contrast">
           <property name="sizePolicy">
            <sizepolicy hsizetype="Minimum" vsizetype="Fixed">
             <horstretch>0</horstretch>
             <verstretch>0</verstretch>
            </sizepolicy>
           </property>
           <property name="toolTip">
            <string/>
           </property>
           <property name="statusTip">
            <string>When checked, skill blocks on grid cells will choose the highest contrast color available. </string>
           </property>
           <property name="whatsThis">
            <string>When checked, skill blocks on grid cells will choose the highest contrast color available. </string>
           </property>
           <property name="text">
            <string>Auto Contrast Skill Display</string>
           </property>
          </widget>
         </item>
         <item row="1" column="0">
          <widget class="QCheckBox" name="cb_show_aggregates">
           <property name="toolTip">
            <string/>
           </property>
           <property name="statusTip">
            <string>When checked, and sorting by some criteria, labors will show an aggregate cell above a group. This cell can be toggled to enable/disable a labor for an entire group at once.</string>
           </property>
           <property name="whatsThis">
            <string>When checked, and sorting by some criteria, labors will show an aggregate cell above a group. This cell can be toggled to enable/disable a labor for an entire group at once.</string>
           </property>
           <property name="text">
            <string>Display Labor Group Cells</string>
           </property>
          </widget>
         </item>
         <item row="0" column="2">
          <widget class="QCheckBox" name="cb_show_tooltips">
           <property name="statusTip">
            <string>When unchecked tooltips will not be shown in the grid. The tooltip information is still viewable in the tooltip dock.</string>
           </property>
           <property name="text">
            <string>Display Grid Cell Tooltips</string>
           </property>
          </widget>
         </item>
        </layout>
=======
        <widget class="QCheckBox" name="cb_auto_contrast">
         <property name="sizePolicy">
          <sizepolicy hsizetype="Minimum" vsizetype="Fixed">
           <horstretch>0</horstretch>
           <verstretch>0</verstretch>
          </sizepolicy>
         </property>
         <property name="toolTip">
          <string/>
         </property>
         <property name="statusTip">
          <string>When checked, skill blocks on grid cells will choose the highest contrast color available.</string>
         </property>
         <property name="whatsThis">
          <string>When checked, skill blocks on grid cells will choose the highest contrast color available.</string>
         </property>
         <property name="text">
          <string>Auto Contrast Skill Display</string>
         </property>
        </widget>
       </item>
       <item>
        <widget class="QCheckBox" name="cb_show_aggregates">
         <property name="toolTip">
          <string/>
         </property>
         <property name="statusTip">
          <string>When checked, and sorting by some criteria, labors will show an aggregate cell above a group. This cell can be toggled to enable/disable a labor for an entire group at once.</string>
         </property>
         <property name="whatsThis">
          <string>When checked, and sorting by some criteria, labors will show an aggregate cell above a group. This cell can be toggled to enable/disable a labor for an entire group at once.</string>
         </property>
         <property name="text">
          <string>Display Labor Group Cells</string>
         </property>
        </widget>
       </item>
       <item>
        <widget class="QCheckBox" name="cb_shade_column_headers">
         <property name="toolTip">
          <string/>
         </property>
         <property name="statusTip">
          <string>When checked, this will shade column headers with the column's background color</string>
         </property>
         <property name="whatsThis">
          <string>When checked, this will shade column headers with the column's background color</string>
         </property>
         <property name="text">
          <string>Gradient Shade Column Headers</string>
         </property>
        </widget>
       </item>
       <item>
        <widget class="QCheckBox" name="cb_shade_cells">
         <property name="toolTip">
          <string/>
         </property>
         <property name="statusTip">
          <string>When checked, this will apply a gradient to active labor, current job, and happiness grid cells.</string>
         </property>
         <property name="whatsThis">
          <string>When checked, this will apply a gradient to active labor, current job, and happiness grid cells.</string>
         </property>
         <property name="text">
          <string>Gradient Shade Cells</string>
         </property>
        </widget>
       </item>
       <item>
        <widget class="QCheckBox" name="cb_header_text_direction">
         <property name="sizePolicy">
          <sizepolicy hsizetype="Minimum" vsizetype="Fixed">
           <horstretch>0</horstretch>
           <verstretch>0</verstretch>
          </sizepolicy>
         </property>
         <property name="toolTip">
          <string/>
         </property>
         <property name="statusTip">
          <string>When checked, header text is written from bottom to top.</string>
         </property>
         <property name="whatsThis">
          <string>When checked, header text is written from bottom to top.</string>
         </property>
         <property name="text">
          <string>Column Header Text Bottom to Top</string>
         </property>
        </widget>
       </item>
       <item>
        <widget class="QCheckBox" name="cb_labor_counts">
         <property name="sizePolicy">
          <sizepolicy hsizetype="Minimum" vsizetype="Fixed">
           <horstretch>0</horstretch>
           <verstretch>0</verstretch>
          </sizepolicy>
         </property>
         <property name="toolTip">
          <string/>
         </property>
         <property name="statusTip">
          <string>When checked, header text will be prefixed by the number of dwarfs with the labor enabled. This includes pending labors.</string>
         </property>
         <property name="whatsThis">
          <string>When checked, header text will be prefixed by the number of dwarfs with the labor enabled. This includes pending labors.</string>
         </property>
         <property name="text">
          <string>Show Count in Labor Column Headers</string>
         </property>
        </widget>
       </item>
       <item>
        <widget class="QCheckBox" name="cb_sync_grouping">
         <property name="sizePolicy">
          <sizepolicy hsizetype="Minimum" vsizetype="Fixed">
           <horstretch>0</horstretch>
           <verstretch>0</verstretch>
          </sizepolicy>
         </property>
         <property name="toolTip">
          <string/>
         </property>
         <property name="statusTip">
          <string>When checked, the selected grouping will be applied to all views. When unchecked grouping is saved for each view.</string>
         </property>
         <property name="whatsThis">
          <string>When checked, the selected grouping will be applied to all views. When unchecked grouping is saved for each view.</string>
         </property>
         <property name="text">
          <string>Synchronize View Grouping</string>
         </property>
        </widget>
       </item>
       <item>
        <widget class="QCheckBox" name="cb_sync_scrolling">
         <property name="sizePolicy">
          <sizepolicy hsizetype="Minimum" vsizetype="Fixed">
           <horstretch>0</horstretch>
           <verstretch>0</verstretch>
          </sizepolicy>
         </property>
         <property name="toolTip">
          <string/>
         </property>
         <property name="statusTip">
          <string>When checked, the current scroll positions will be applied to all views. This works best with synchronized grouping.</string>
         </property>
         <property name="whatsThis">
          <string>When checked, the current scroll positions will be applied to all views. This works best with synchronized grouping.</string>
         </property>
         <property name="text">
          <string>Synchronize View Scroll Positions</string>
         </property>
        </widget>
       </item>
       <item>
        <widget class="QCheckBox" name="cb_moodable">
         <property name="statusTip">
          <string>When checked, this will use the colors defined in the grid colors tab to change the border color of highest moodable skills, or skills which have already had a mood.</string>
         </property>
         <property name="text">
          <string>Highlight moodable cells in labor/skill columns</string>
         </property>
        </widget>
       </item>
       <item>
        <widget class="QCheckBox" name="cb_attribute_syns">
         <property name="toolTip">
          <string>When checked, any attributes which are affected by syndromes will be highlighted with a blue border.</string>
         </property>
         <property name="statusTip">
          <string>When checked, any attributes which are affected by syndromes will be highlighted with a blue border.</string>
         </property>
         <property name="whatsThis">
          <string>When checked, any attributes which are affected by syndromes will be highlighted with a blue border.</string>
         </property>
         <property name="text">
          <string>Highlight attribute cells affected by syndromes</string>
         </property>
        </widget>
       </item>
       <item>
        <widget class="QCheckBox" name="cb_gender_icons">
         <property name="toolTip">
          <string>When checked, shows the gender icons to the left of the name in the grid views.</string>
         </property>
         <property name="statusTip">
          <string>When checked, shows the gender icons to the left of the name in the grid views.</string>
         </property>
         <property name="whatsThis">
          <string>When checked, shows the gender icons to the left of the name in the grid views.</string>
         </property>
         <property name="text">
          <string>Show Gender Icons</string>
         </property>
        </widget>
       </item>
       <item>
        <widget class="QCheckBox" name="cb_decorate_nobles">
         <property name="toolTip">
          <string>When checked, italicizes and adds the masterwork symbol around noble names.</string>
         </property>
         <property name="statusTip">
          <string>When checked, italicizes and adds the masterwork symbol around noble names.</string>
         </property>
         <property name="whatsThis">
          <string>When checked, italicizes and adds the masterwork symbol around noble names.</string>
         </property>
         <property name="text">
          <string>Decorate Noble Names</string>
         </property>
        </widget>
>>>>>>> 00101393
       </item>
       <item>
        <layout class="QHBoxLayout" name="horizontalLayout_7">
         <item>
          <widget class="QLabel" name="label_4">
           <property name="toolTip">
            <string/>
           </property>
           <property name="statusTip">
            <string>This option controls how skills are represented within a labor or skill column.</string>
           </property>
           <property name="whatsThis">
            <string>This option controls how skills are represented within a labor or skill column.</string>
           </property>
           <property name="text">
            <string>Skill Drawing Method</string>
           </property>
          </widget>
         </item>
         <item>
          <widget class="QComboBox" name="cb_skill_drawing_method">
           <property name="toolTip">
            <string/>
           </property>
           <property name="statusTip">
            <string>This option controls how skills are represented within grid cells.</string>
           </property>
           <property name="whatsThis">
            <string>This option controls how skills are represented within grid cells.</string>
           </property>
          </widget>
         </item>
        </layout>
       </item>
       <item>
        <layout class="QHBoxLayout" name="horizontalLayout_4">
         <item>
          <widget class="QLabel" name="label_3">
           <property name="font">
            <font>
             <weight>50</weight>
             <bold>false</bold>
            </font>
           </property>
           <property name="statusTip">
            <string>This controls which font is used for drawing text inside the labor grid.</string>
           </property>
           <property name="whatsThis">
            <string>This controls which font is used for drawing text inside the labor grid.</string>
           </property>
           <property name="accessibleName">
            <string/>
           </property>
           <property name="text">
            <string>Grid/View Row Font</string>
           </property>
          </widget>
         </item>
         <item>
          <layout class="QHBoxLayout" name="horizontalLayout_3">
           <item>
            <spacer name="horizontalSpacer_17">
             <property name="orientation">
              <enum>Qt::Horizontal</enum>
             </property>
             <property name="sizeHint" stdset="0">
              <size>
               <width>40</width>
               <height>20</height>
              </size>
             </property>
            </spacer>
           </item>
           <item>
            <widget class="QLabel" name="lbl_current_font">
             <property name="sizePolicy">
              <sizepolicy hsizetype="MinimumExpanding" vsizetype="Preferred">
               <horstretch>0</horstretch>
               <verstretch>0</verstretch>
              </sizepolicy>
             </property>
             <property name="toolTip">
              <string/>
             </property>
             <property name="statusTip">
              <string>The current active font for rows.</string>
             </property>
             <property name="whatsThis">
              <string>The current active font.</string>
             </property>
             <property name="text">
              <string>CURRENT_FONT</string>
             </property>
             <property name="alignment">
              <set>Qt::AlignRight|Qt::AlignTrailing|Qt::AlignVCenter</set>
             </property>
            </widget>
           </item>
           <item>
            <widget class="QPushButton" name="btn_change_font">
             <property name="minimumSize">
              <size>
               <width>154</width>
               <height>0</height>
              </size>
             </property>
             <property name="statusTip">
              <string>This controls which font is used for drawing text inside the grid cells.</string>
             </property>
             <property name="whatsThis">
              <string>This controls which font is used for drawing text inside the grid cells.</string>
             </property>
             <property name="accessibleName">
              <string/>
             </property>
             <property name="text">
              <string>Change Font...</string>
             </property>
            </widget>
           </item>
          </layout>
         </item>
        </layout>
       </item>
       <item>
        <layout class="QHBoxLayout" name="horizontalLayout_13">
         <item>
          <widget class="QLabel" name="lbl_header_font_title">
           <property name="font">
            <font>
             <weight>50</weight>
             <bold>false</bold>
            </font>
           </property>
           <property name="statusTip">
            <string>This controls which font is used for drawing the text on column headers.</string>
           </property>
           <property name="whatsThis">
            <string>This controls which font is used for drawing the text on column headers.</string>
           </property>
           <property name="accessibleName">
            <string/>
           </property>
           <property name="text">
            <string>Column Header Font</string>
           </property>
          </widget>
         </item>
         <item>
          <layout class="QHBoxLayout" name="horizontalLayout_15">
           <item>
            <spacer name="horizontalSpacer_18">
             <property name="orientation">
              <enum>Qt::Horizontal</enum>
             </property>
             <property name="sizeHint" stdset="0">
              <size>
               <width>40</width>
               <height>20</height>
              </size>
             </property>
            </spacer>
           </item>
           <item>
            <widget class="QLabel" name="lbl_header_font">
             <property name="sizePolicy">
              <sizepolicy hsizetype="MinimumExpanding" vsizetype="Preferred">
               <horstretch>0</horstretch>
               <verstretch>0</verstretch>
              </sizepolicy>
             </property>
             <property name="toolTip">
              <string/>
             </property>
             <property name="statusTip">
              <string>The current active font for headers.</string>
             </property>
             <property name="whatsThis">
              <string>The current active font.</string>
             </property>
             <property name="text">
              <string>CURRENT_FONT</string>
             </property>
             <property name="alignment">
              <set>Qt::AlignRight|Qt::AlignTrailing|Qt::AlignVCenter</set>
             </property>
            </widget>
           </item>
           <item>
            <widget class="QPushButton" name="btn_change_header_font">
             <property name="minimumSize">
              <size>
               <width>154</width>
               <height>0</height>
              </size>
             </property>
             <property name="statusTip">
              <string>This controls which font is used for drawing column header text.</string>
             </property>
             <property name="whatsThis">
              <string>This controls which font is used for drawing column header text.</string>
             </property>
             <property name="accessibleName">
              <string/>
             </property>
             <property name="text">
              <string>Change Font...</string>
             </property>
            </widget>
           </item>
          </layout>
         </item>
        </layout>
       </item>
       <item>
        <layout class="QHBoxLayout" name="horizontalLayout">
         <item>
          <widget class="QLabel" name="label">
           <property name="font">
            <font>
             <weight>50</weight>
             <bold>false</bold>
            </font>
           </property>
           <property name="toolTip">
            <string/>
           </property>
           <property name="statusTip">
            <string>This controls how much padding a column cell will have. Increasing the size will give cells more space between eachother without affecting the overall cell size.</string>
           </property>
           <property name="whatsThis">
            <string>This controls how much padding a column cell will have. Increasing the size will give cells more space between eachother without affecting the overall cell size.</string>
           </property>
           <property name="text">
            <string>Cell Padding</string>
           </property>
           <property name="buddy">
            <cstring>sb_cell_padding</cstring>
           </property>
          </widget>
         </item>
         <item>
          <widget class="QSpinBox" name="sb_cell_padding">
           <property name="toolTip">
            <string/>
           </property>
           <property name="statusTip">
            <string>This controls how much padding a column cell will have. Increasing the size will give cells more space between each other without affecting the overall cell size.</string>
           </property>
           <property name="whatsThis">
            <string>This controls how much padding a column cell will have. Increasing the size will give cells more space between each other without affecting the overall cell size.</string>
           </property>
           <property name="suffix">
            <string>px</string>
           </property>
           <property name="maximum">
            <number>6</number>
           </property>
          </widget>
         </item>
        </layout>
       </item>
       <item>
        <layout class="QHBoxLayout" name="horizontalLayout_2">
         <item>
          <widget class="QLabel" name="label_2">
           <property name="font">
            <font>
             <weight>50</weight>
             <bold>false</bold>
            </font>
           </property>
           <property name="statusTip">
            <string>This controls the overall size of a grid cell in the labor views. Large values may cause a very large grid to be drawn which would require a lot of scrolling around. Try to keep this value at a small enough size to still be able to see the information you need.</string>
           </property>
           <property name="whatsThis">
            <string>This controls the overall size of a grid cell in the labor views. Large values may cause a very large grid to be drawn which would require a lot of scrolling around. Try to keep this value at a small enough size to still be able to see the information you need.</string>
           </property>
           <property name="text">
            <string>Cell Size</string>
           </property>
           <property name="buddy">
            <cstring>sb_cell_size</cstring>
           </property>
          </widget>
         </item>
         <item>
          <widget class="QSpinBox" name="sb_cell_size">
           <property name="statusTip">
            <string>This controls the interior size of a grid cell in the views. Large values may cause a very large grid to be drawn which would require a lot of scrolling around. Try to keep this value at a small enough size to still be able to see the information you need.</string>
           </property>
           <property name="whatsThis">
            <string>This controls the interior size of a grid cell in the views. Large values may cause a very large grid to be drawn which would require a lot of scrolling around. Try to keep this value at a small enough size to still be able to see the information you need.</string>
           </property>
           <property name="suffix">
            <string>px</string>
           </property>
           <property name="minimum">
            <number>4</number>
           </property>
           <property name="maximum">
            <number>64</number>
           </property>
           <property name="value">
            <number>16</number>
           </property>
          </widget>
         </item>
        </layout>
       </item>
      </layout>
     </widget>
     <widget class="QWidget" name="tabTooltip">
      <attribute name="icon">
       <iconset resource="../resources.qrc">
        <normaloff>:/img/balloon-box.png</normaloff>:/img/balloon-box.png</iconset>
      </attribute>
      <attribute name="title">
       <string>Tooltip</string>
      </attribute>
      <layout class="QVBoxLayout" name="verticalLayout_4">
       <item>
        <layout class="QHBoxLayout" name="horizontalLayout_11">
         <item>
          <widget class="QLabel" name="lbl_tooltip_font">
           <property name="toolTip">
            <string>Font for all tooltips.</string>
           </property>
           <property name="statusTip">
            <string>Font for all tooltips.</string>
           </property>
           <property name="whatsThis">
            <string>Font for all tooltips.</string>
           </property>
           <property name="text">
            <string>Tooltip Font</string>
           </property>
          </widget>
         </item>
         <item>
          <spacer name="horizontalSpacer_14">
           <property name="orientation">
            <enum>Qt::Horizontal</enum>
           </property>
           <property name="sizeHint" stdset="0">
            <size>
             <width>40</width>
             <height>20</height>
            </size>
           </property>
          </spacer>
         </item>
         <item>
          <widget class="QLabel" name="lbl_current_tooltip">
           <property name="sizePolicy">
            <sizepolicy hsizetype="MinimumExpanding" vsizetype="Preferred">
             <horstretch>0</horstretch>
             <verstretch>0</verstretch>
            </sizepolicy>
           </property>
           <property name="toolTip">
            <string>Font for all tooltips.</string>
           </property>
           <property name="statusTip">
            <string>Font for all tooltips.</string>
           </property>
           <property name="whatsThis">
            <string>Font for all tooltips.</string>
           </property>
           <property name="text">
            <string>CURRENT FONT</string>
           </property>
           <property name="alignment">
            <set>Qt::AlignRight|Qt::AlignTrailing|Qt::AlignVCenter</set>
           </property>
          </widget>
         </item>
         <item>
          <widget class="QPushButton" name="btn_change_tooltip_font">
           <property name="minimumSize">
            <size>
             <width>154</width>
             <height>23</height>
            </size>
           </property>
           <property name="maximumSize">
            <size>
             <width>154</width>
             <height>16777215</height>
            </size>
           </property>
           <property name="toolTip">
            <string>Font for all tooltips.</string>
           </property>
           <property name="statusTip">
            <string>Font for all tooltips.</string>
           </property>
           <property name="whatsThis">
            <string>Font for all tooltips.</string>
           </property>
           <property name="text">
            <string>Change Font...</string>
           </property>
          </widget>
         </item>
         <item>
          <spacer name="horizontalSpacer_15">
           <property name="orientation">
            <enum>Qt::Horizontal</enum>
           </property>
           <property name="sizeHint" stdset="0">
            <size>
             <width>40</width>
             <height>20</height>
            </size>
           </property>
          </spacer>
         </item>
        </layout>
       </item>
       <item>
        <layout class="QGridLayout" name="gridLayout">
         <item row="0" column="2">
          <widget class="QCheckBox" name="chk_show_age">
           <property name="statusTip">
            <string>When checked, shows the unit's age in the tooltip. &lt;b&gt;This is always enabled for animals.&lt;/b&gt;</string>
           </property>
           <property name="text">
            <string>Show age in the tooltip.</string>
           </property>
          </widget>
         </item>
         <item row="4" column="2">
          <widget class="QCheckBox" name="chk_show_traits">
           <property name="statusTip">
            <string>When checked shows the personality traits, goals and personal beliefs.</string>
           </property>
           <property name="whatsThis">
            <string>When checked shows the personality traits, goals and personal beliefs.</string>
           </property>
           <property name="text">
            <string>Show personality in the tooltip.</string>
           </property>
          </widget>
         </item>
         <item row="0" column="1">
          <spacer name="horizontalSpacer_20">
           <property name="orientation">
            <enum>Qt::Horizontal</enum>
           </property>
           <property name="sizeType">
            <enum>QSizePolicy::Fixed</enum>
           </property>
           <property name="sizeHint" stdset="0">
            <size>
             <width>150</width>
             <height>20</height>
            </size>
           </property>
          </spacer>
         </item>
         <item row="3" column="2">
          <widget class="QCheckBox" name="chk_show_prof">
           <property name="statusTip">
            <string>When checked, shows a description of the dwarf's profession.</string>
           </property>
           <property name="whatsThis">
            <string>When checked, shows a description of the dwarf's profession.</string>
           </property>
           <property name="text">
            <string>Show profession description in the tooltip.</string>
           </property>
          </widget>
         </item>
         <item row="0" column="0">
          <widget class="QCheckBox" name="chk_show_icons">
           <property name="statusTip">
            <string>When checked shows icons to either side of the name indication gender and profession.</string>
           </property>
           <property name="whatsThis">
            <string>When checked shows icons to either side of the name indication gender and profession.</string>
           </property>
           <property name="text">
            <string>Show gender and profession icons in the tooltip.</string>
           </property>
          </widget>
         </item>
         <item row="1" column="0">
          <widget class="QCheckBox" name="chk_show_caste">
           <property name="statusTip">
            <string>When checked shows the name of the caste. Especially useful with mods.</string>
           </property>
           <property name="whatsThis">
            <string>When checked shows the name of the caste. Especially useful with mods.</string>
           </property>
           <property name="text">
            <string>Show caste name in the tooltip.</string>
           </property>
          </widget>
         </item>
         <item row="2" column="2">
          <widget class="QCheckBox" name="chk_show_thoughts">
           <property name="toolTip">
            <string>When checked shows the recent thoughts which affect overall happiness.</string>
           </property>
           <property name="statusTip">
            <string>When checked shows the recent thoughts which affect overall happiness.</string>
           </property>
           <property name="text">
            <string>Show happiness thoughts in the tooltip.</string>
           </property>
          </widget>
         </item>
         <item row="1" column="2">
          <widget class="QCheckBox" name="chk_show_unit_size">
           <property name="statusTip">
            <string>When checked, shows the unit's size (in cm3) in the tooltip. This is particularly useful for military. &lt;b&gt;This is always enabled for animals.&lt;/b&gt;</string>
           </property>
           <property name="text">
            <string>Show unit's size (cm3) in the tooltip.</string>
           </property>
          </widget>
         </item>
         <item row="5" column="2">
          <widget class="QCheckBox" name="chk_show_highest_mood">
           <property name="statusTip">
            <string>When checked, shows the highest moodable skill in the tooltip.</string>
           </property>
           <property name="text">
            <string>Show highest moodable skill in the tooltip.</string>
           </property>
          </widget>
         </item>
         <item row="7" column="0">
          <widget class="QCheckBox" name="chk_show_squad">
           <property name="statusTip">
            <string>When checked, shows the squad name in the tooltip.</string>
           </property>
           <property name="text">
            <string>Show squad name in the tooltip.</string>
           </property>
          </widget>
         </item>
         <item row="6" column="0">
          <widget class="QCheckBox" name="chk_show_artifact">
           <property name="statusTip">
            <string>When checked, shows the translated name of the created artifact.</string>
           </property>
           <property name="text">
            <string>Show created artifact  in the tooltip.</string>
           </property>
          </widget>
         </item>
         <item row="5" column="0">
          <widget class="QCheckBox" name="chk_show_prefs">
           <property name="statusTip">
            <string>When checked shows a list of likes and dislikes.</string>
           </property>
           <property name="whatsThis">
            <string>When checked shows a list of likes and dislikes.</string>
           </property>
           <property name="text">
            <string>Show preferences in the tooltip.</string>
           </property>
          </widget>
         </item>
         <item row="4" column="0">
          <widget class="QCheckBox" name="chk_show_noble">
           <property name="statusTip">
            <string>When checked lists all noble positions held.</string>
           </property>
           <property name="whatsThis">
            <string>When checked lists all noble positions held.</string>
           </property>
           <property name="text">
            <string>Show noble positions in the tooltip.</string>
           </property>
          </widget>
         </item>
         <item row="3" column="0">
          <widget class="QCheckBox" name="chk_show_happiness">
           <property name="statusTip">
            <string>When checked shows the happiness description and raw level.</string>
           </property>
           <property name="whatsThis">
            <string>When checked shows the happiness description and raw level.</string>
           </property>
           <property name="text">
            <string>Show happiness level in the tooltip.</string>
           </property>
          </widget>
         </item>
         <item row="2" column="0">
          <widget class="QCheckBox" name="chk_show_caste_desc">
           <property name="toolTip">
            <string>When checked shows the caste's description. Especially useful with mods.</string>
           </property>
           <property name="statusTip">
            <string>When checked shows the caste's description. Especially useful with mods.</string>
           </property>
           <property name="text">
            <string>Show caste description in the tooltip.</string>
           </property>
          </widget>
         </item>
         <item row="6" column="2">
          <widget class="QCheckBox" name="chk_show_kills">
           <property name="toolTip">
            <string/>
           </property>
           <property name="statusTip">
            <string>When checked, shows the notable and other kills in the toolip.</string>
           </property>
           <property name="whatsThis">
            <string/>
           </property>
           <property name="text">
            <string>Show kills in the tooltip.</string>
           </property>
          </widget>
         </item>
        </layout>
       </item>
       <item>
        <spacer name="verticalSpacer_4">
         <property name="orientation">
          <enum>Qt::Vertical</enum>
         </property>
         <property name="sizeType">
          <enum>QSizePolicy::Fixed</enum>
         </property>
         <property name="sizeHint" stdset="0">
          <size>
           <width>20</width>
           <height>13</height>
          </size>
         </property>
        </spacer>
       </item>
       <item>
        <widget class="QCheckBox" name="chk_show_health">
         <property name="statusTip">
          <string>When checked, shows a brief summary of health issues in the tooltip.</string>
         </property>
         <property name="text">
          <string>Show health summary in the tooltip.</string>
         </property>
        </widget>
       </item>
       <item>
        <layout class="QHBoxLayout" name="horizontalLayout_16">
         <item>
          <spacer name="horizontalSpacer_11">
           <property name="orientation">
            <enum>Qt::Horizontal</enum>
           </property>
           <property name="sizeType">
            <enum>QSizePolicy::Fixed</enum>
           </property>
           <property name="sizeHint" stdset="0">
            <size>
             <width>40</width>
             <height>20</height>
            </size>
           </property>
          </spacer>
         </item>
         <item>
          <widget class="QCheckBox" name="chk_health_symbols">
           <property name="statusTip">
            <string>When checked, the health summary will be displayed in symbols, rather than a descriptive name. ie. A+ instead of Artery Torn.</string>
           </property>
           <property name="text">
            <string>Use symbols in health summary.</string>
           </property>
          </widget>
         </item>
         <item>
          <widget class="QCheckBox" name="chk_health_colors">
           <property name="statusTip">
            <string>When checked, the health summary in the tooltip will be colored.</string>
           </property>
           <property name="text">
            <string>Color health summary.</string>
           </property>
          </widget>
         </item>
         <item>
          <spacer name="horizontalSpacer_19">
           <property name="orientation">
            <enum>Qt::Horizontal</enum>
           </property>
           <property name="sizeHint" stdset="0">
            <size>
             <width>40</width>
             <height>20</height>
            </size>
           </property>
          </spacer>
         </item>
        </layout>
       </item>
       <item>
        <spacer name="verticalSpacer_3">
         <property name="orientation">
          <enum>Qt::Vertical</enum>
         </property>
         <property name="sizeType">
          <enum>QSizePolicy::Fixed</enum>
         </property>
         <property name="sizeHint" stdset="0">
          <size>
           <width>20</width>
           <height>13</height>
          </size>
         </property>
        </spacer>
       </item>
       <item>
        <widget class="QCheckBox" name="chk_show_skills">
         <property name="statusTip">
          <string>When checked shows a list of skills, limited by the option below.</string>
         </property>
         <property name="whatsThis">
          <string>When checked shows a list of skills, limited by the option below.</string>
         </property>
         <property name="text">
          <string>Show skills in the tooltip.</string>
         </property>
        </widget>
       </item>
       <item>
        <layout class="QHBoxLayout" name="horizontalLayout_20">
         <item>
          <spacer name="horizontalSpacer_13">
           <property name="orientation">
            <enum>Qt::Horizontal</enum>
           </property>
           <property name="sizeType">
            <enum>QSizePolicy::Fixed</enum>
           </property>
           <property name="sizeHint" stdset="0">
            <size>
             <width>40</width>
             <height>20</height>
            </size>
           </property>
          </spacer>
         </item>
         <item>
          <widget class="QLabel" name="lbl_max_tooltip_skills_2">
           <property name="statusTip">
            <string>Only show skills of this level or higher in the tooltip.</string>
           </property>
           <property name="whatsThis">
            <string>Only show skills of this level or higher in the tooltip.</string>
           </property>
           <property name="text">
            <string>Only show skills at or above level</string>
           </property>
          </widget>
         </item>
         <item>
          <widget class="QSpinBox" name="sb_min_skill_level">
           <property name="statusTip">
            <string extracomment="Only show skills of this level or higher in the tooltip.">Only show skills of this level or higher in the tooltip.</string>
           </property>
           <property name="minimum">
            <number>0</number>
           </property>
           <property name="maximum">
            <number>20</number>
           </property>
           <property name="value">
            <number>1</number>
           </property>
          </widget>
         </item>
         <item>
          <widget class="QLabel" name="label_6">
           <property name="text">
            <string>in the tooltip.</string>
           </property>
          </widget>
         </item>
         <item>
          <spacer name="horizontalSpacer_10">
           <property name="orientation">
            <enum>Qt::Horizontal</enum>
           </property>
           <property name="sizeHint" stdset="0">
            <size>
             <width>40</width>
             <height>20</height>
            </size>
           </property>
          </spacer>
         </item>
        </layout>
       </item>
       <item>
        <spacer name="verticalSpacer_9">
         <property name="orientation">
          <enum>Qt::Vertical</enum>
         </property>
         <property name="sizeType">
          <enum>QSizePolicy::Fixed</enum>
         </property>
         <property name="sizeHint" stdset="0">
          <size>
           <width>20</width>
           <height>13</height>
          </size>
         </property>
        </spacer>
       </item>
       <item>
        <widget class="QCheckBox" name="chk_show_roles">
         <property name="statusTip">
          <string extracomment="When checked shows a list of roles and their respective ratings.">When checked shows a list of roles and their respective ratings.</string>
         </property>
         <property name="text">
          <string>Show roles in the tooltip.</string>
         </property>
        </widget>
       </item>
       <item>
        <layout class="QHBoxLayout" name="horizontalLayout_10">
         <item>
          <spacer name="horizontalSpacer_12">
           <property name="orientation">
            <enum>Qt::Horizontal</enum>
           </property>
           <property name="sizeType">
            <enum>QSizePolicy::Fixed</enum>
           </property>
           <property name="sizeHint" stdset="0">
            <size>
             <width>40</width>
             <height>20</height>
            </size>
           </property>
          </spacer>
         </item>
         <item>
          <widget class="QLabel" name="label_5">
           <property name="maximumSize">
            <size>
             <width>75</width>
             <height>20</height>
            </size>
           </property>
           <property name="text">
            <string>Show the top</string>
           </property>
          </widget>
         </item>
         <item>
          <widget class="QSpinBox" name="sb_roles_tooltip">
           <property name="maximumSize">
            <size>
             <width>50</width>
             <height>20</height>
            </size>
           </property>
           <property name="statusTip">
            <string extracomment="Sets the maximum amount of roles to list in the tooltip, sorted by rating.">Sets the maximum amount of roles to list in the tooltip, sorted by rating.</string>
           </property>
           <property name="minimum">
            <number>1</number>
           </property>
           <property name="maximum">
            <number>10</number>
           </property>
           <property name="value">
            <number>3</number>
           </property>
          </widget>
         </item>
         <item>
          <widget class="QLabel" name="lbl_tooltip_roles">
           <property name="maximumSize">
            <size>
             <width>16777215</width>
             <height>16777215</height>
            </size>
           </property>
           <property name="text">
            <string>roles in the tooltip.</string>
           </property>
          </widget>
         </item>
         <item>
          <widget class="QLabel" name="lbl_tooltip_roles_max">
           <property name="maximumSize">
            <size>
             <width>16777215</width>
             <height>16777215</height>
            </size>
           </property>
           <property name="text">
            <string/>
           </property>
          </widget>
         </item>
         <item>
          <spacer name="spacer_attribute_3">
           <property name="orientation">
            <enum>Qt::Horizontal</enum>
           </property>
           <property name="sizeType">
            <enum>QSizePolicy::Fixed</enum>
           </property>
           <property name="sizeHint" stdset="0">
            <size>
             <width>90</width>
             <height>20</height>
            </size>
           </property>
          </spacer>
         </item>
        </layout>
       </item>
       <item>
        <spacer name="verticalSpacer">
         <property name="orientation">
          <enum>Qt::Vertical</enum>
         </property>
         <property name="sizeType">
          <enum>QSizePolicy::Fixed</enum>
         </property>
         <property name="sizeHint" stdset="0">
          <size>
           <width>20</width>
           <height>13</height>
          </size>
         </property>
        </spacer>
       </item>
       <item>
        <widget class="QCheckBox" name="chk_show_buffs">
         <property name="toolTip">
          <string>When checked, shows the names of beneficial and negative syndromes in the tooltip.</string>
         </property>
         <property name="statusTip">
          <string>When checked, shows the names of beneficial and negative syndromes in the tooltip.</string>
         </property>
         <property name="text">
          <string>Show syndromes in the tooltip.</string>
         </property>
        </widget>
       </item>
       <item>
        <layout class="QHBoxLayout" name="horizontalLayout_21">
         <item>
          <spacer name="horizontalSpacer_22">
           <property name="orientation">
            <enum>Qt::Horizontal</enum>
           </property>
           <property name="sizeType">
            <enum>QSizePolicy::Fixed</enum>
           </property>
           <property name="sizeHint" stdset="0">
            <size>
             <width>40</width>
             <height>20</height>
            </size>
           </property>
          </spacer>
         </item>
         <item>
          <widget class="QRadioButton" name="rad_syn_names">
           <property name="statusTip">
            <string>Show only the syndrome names. If a syndrome doesn't have a name, the class name will be used instead.</string>
           </property>
           <property name="text">
            <string>Show Name</string>
           </property>
          </widget>
         </item>
         <item>
          <widget class="QRadioButton" name="rad_syn_classes">
           <property name="statusTip">
            <string>Show the syndrome's class name(s). This is particularly useful with mods that don't have uniquely named syndromes.</string>
           </property>
           <property name="text">
            <string>Show Class Name(s)</string>
           </property>
          </widget>
         </item>
         <item>
          <widget class="QRadioButton" name="rad_syn_both">
           <property name="statusTip">
            <string>Show both the syndrome name, and any class names.</string>
           </property>
           <property name="text">
            <string>Show Both</string>
           </property>
          </widget>
         </item>
         <item>
          <spacer name="horizontalSpacer_23">
           <property name="orientation">
            <enum>Qt::Horizontal</enum>
           </property>
           <property name="sizeHint" stdset="0">
            <size>
             <width>40</width>
             <height>20</height>
            </size>
           </property>
          </spacer>
         </item>
        </layout>
       </item>
      </layout>
     </widget>
     <widget class="QWidget" name="tab_grid_colors">
      <attribute name="icon">
       <iconset resource="../resources.qrc">
        <normaloff>:/img/color_wheel.png</normaloff>:/img/color_wheel.png</iconset>
      </attribute>
      <attribute name="title">
       <string>Grid Colors</string>
      </attribute>
      <widget class="QCheckBox" name="cb_grid_health_colors">
       <property name="geometry">
        <rect>
         <x>20</x>
         <y>10</y>
         <width>321</width>
         <height>17</height>
        </rect>
       </property>
       <property name="toolTip">
        <string>When checked, health columns will draw their symbols in color.</string>
       </property>
       <property name="statusTip">
        <string>When checked, health columns will draw their symbols in color.</string>
       </property>
       <property name="whatsThis">
        <string>When checked, health columns will draw their symbols in color.</string>
       </property>
       <property name="text">
        <string>Use colors when drawing health symbols.</string>
       </property>
      </widget>
     </widget>
     <widget class="QWidget" name="tab_happiness_colors">
      <attribute name="icon">
       <iconset resource="../resources.qrc">
        <normaloff>:/img/emoticon_grin.png</normaloff>:/img/emoticon_grin.png</iconset>
      </attribute>
      <attribute name="title">
       <string>Happiness</string>
      </attribute>
      <widget class="QCheckBox" name="cb_happiness_icons">
       <property name="geometry">
        <rect>
         <x>20</x>
         <y>10</y>
         <width>130</width>
         <height>17</height>
        </rect>
       </property>
       <property name="sizePolicy">
        <sizepolicy hsizetype="Expanding" vsizetype="Preferred">
         <horstretch>0</horstretch>
         <verstretch>0</verstretch>
        </sizepolicy>
       </property>
       <property name="toolTip">
        <string/>
       </property>
       <property name="statusTip">
        <string>Show icons in addition to colors for the happiness column.</string>
       </property>
       <property name="whatsThis">
        <string>Show icons in addition to colors for the happiness column.</string>
       </property>
       <property name="text">
        <string>Show Happiness Icons</string>
       </property>
      </widget>
     </widget>
     <widget class="QWidget" name="tab_noble_colors">
      <attribute name="icon">
       <iconset resource="../resources.qrc">
        <normaloff>:/status/img/crown.png</normaloff>:/status/img/crown.png</iconset>
      </attribute>
      <attribute name="title">
       <string>Nobles</string>
      </attribute>
      <widget class="QCheckBox" name="cb_noble_highlight">
       <property name="geometry">
        <rect>
         <x>20</x>
         <y>10</y>
         <width>541</width>
         <height>17</height>
        </rect>
       </property>
       <property name="maximumSize">
        <size>
         <width>16777213</width>
         <height>16777215</height>
        </size>
       </property>
       <property name="statusTip">
        <string>When checked, highlights dwarves assigned to noble positions based on the colors specified below. &lt;font color=red&gt;&lt;b&gt;Note: this change will not take effect until the next full read of dwarves occurrs!&lt;/font&gt;&lt;/b&gt;</string>
       </property>
       <property name="autoFillBackground">
        <bool>false</bool>
       </property>
       <property name="text">
        <string>Highlight Nobles</string>
       </property>
      </widget>
     </widget>
     <widget class="QWidget" name="tab_roles">
      <attribute name="icon">
       <iconset resource="../resources.qrc">
        <normaloff>:/img/table.png</normaloff>:/img/table.png</iconset>
      </attribute>
      <attribute name="title">
       <string>Roles</string>
      </attribute>
      <layout class="QVBoxLayout" name="verticalLayout_6">
       <item>
        <layout class="QVBoxLayout" name="verticalLayout_3">
         <item>
          <layout class="QHBoxLayout" name="horizontalLayout_6">
           <item>
            <widget class="QLabel" name="lbl_attributes">
             <property name="sizePolicy">
              <sizepolicy hsizetype="Preferred" vsizetype="Preferred">
               <horstretch>0</horstretch>
               <verstretch>0</verstretch>
              </sizepolicy>
             </property>
             <property name="minimumSize">
              <size>
               <width>200</width>
               <height>20</height>
              </size>
             </property>
             <property name="maximumSize">
              <size>
               <width>200</width>
               <height>20</height>
              </size>
             </property>
             <property name="text">
              <string>Default Attribute Weight</string>
             </property>
             <property name="alignment">
              <set>Qt::AlignRight|Qt::AlignTrailing|Qt::AlignVCenter</set>
             </property>
            </widget>
           </item>
           <item>
            <widget class="QDoubleSpinBox" name="dsb_attribute_weight">
             <property name="minimumSize">
              <size>
               <width>60</width>
               <height>0</height>
              </size>
             </property>
             <property name="maximumSize">
              <size>
               <width>60</width>
               <height>16777215</height>
              </size>
             </property>
             <property name="statusTip">
              <string>This is the default role attribute weight. Attribute weights can be overridden in the Dwarf Therapist.ini.</string>
             </property>
             <property name="singleStep">
              <double>0.250000000000000</double>
             </property>
             <property name="value">
              <double>0.250000000000000</double>
             </property>
            </widget>
           </item>
           <item>
            <spacer name="horizontalSpacer_5">
             <property name="orientation">
              <enum>Qt::Horizontal</enum>
             </property>
             <property name="sizeType">
              <enum>QSizePolicy::MinimumExpanding</enum>
             </property>
             <property name="sizeHint" stdset="0">
              <size>
               <width>10</width>
               <height>20</height>
              </size>
             </property>
            </spacer>
           </item>
           <item>
            <widget class="QLabel" name="lbl_role_potential_weight">
             <property name="toolTip">
              <string>When rating an attribute for a role, a bonus is given to the rating based on how much more it can potentially increase. A higher weight gives more importance on growth than the attribute's actual value. For example, setting this weight to 0.25 will weigh the attribute's value at 0.75, while setting this weight to 0.5 will also set the attribute's value at 0.5.</string>
             </property>
             <property name="statusTip">
              <string>When rating an attribute for a role, a bonus is given to the rating based on how much more it can potentially increase. A higher weight gives more importance on growth than the attribute's actual value. For example, setting this weight to 0.25 will weigh the attribute's value at 0.75, while setting this weight to 0.5 will also set the attribute's value at 0.5.</string>
             </property>
             <property name="whatsThis">
              <string>When rating an attribute for a role, a bonus is given to the rating based on how much more it can potentially increase. A higher weight gives more importance on growth than the attribute's actual value. For example, setting this weight to 0.25 will weigh the attribute's value at 0.75, while setting this weight to 0.5 will also set the attribute's value at 0.5.</string>
             </property>
             <property name="text">
              <string>Attribute Potential Weight</string>
             </property>
            </widget>
           </item>
           <item>
            <widget class="QDoubleSpinBox" name="dsb_att_potential_weight">
             <property name="minimumSize">
              <size>
               <width>60</width>
               <height>0</height>
              </size>
             </property>
             <property name="toolTip">
              <string/>
             </property>
             <property name="statusTip">
              <string>When determining an attribute's rating for a role, a rating on the current value, and on the maximum potential value are calculated. A higher weight here gives more importance on the potential rating, and less on the rating of the current value. For example, 0.25 will weigh the potential rating at 25%, and the current value rating at 75%. &lt;b&gt;A weight of zero will ignore the potential rating entirely.&lt;/b&gt;</string>
             </property>
             <property name="whatsThis">
              <string>When determining an attribute's rating for a role, a rating on the current value, and on the maximum potential value are calculated. A higher weight here gives more importance on the potential rating, and less on the rating of the current value. For example, 0.25 will weigh the potential rating at 25%, and the current value rating at 75%. &lt;b&gt;A weight of zero will ignore the potential rating entirely.&lt;/b&gt;</string>
             </property>
             <property name="maximum">
              <double>1.000000000000000</double>
             </property>
             <property name="singleStep">
              <double>0.100000000000000</double>
             </property>
             <property name="value">
              <double>0.500000000000000</double>
             </property>
            </widget>
           </item>
           <item>
            <spacer name="horizontalSpacer_4">
             <property name="orientation">
              <enum>Qt::Horizontal</enum>
             </property>
             <property name="sizeHint" stdset="0">
              <size>
               <width>40</width>
               <height>20</height>
              </size>
             </property>
            </spacer>
           </item>
          </layout>
         </item>
         <item>
          <layout class="QHBoxLayout" name="horizontalLayout_8">
           <item>
            <widget class="QLabel" name="lbl_skills">
             <property name="sizePolicy">
              <sizepolicy hsizetype="Minimum" vsizetype="Fixed">
               <horstretch>0</horstretch>
               <verstretch>0</verstretch>
              </sizepolicy>
             </property>
             <property name="minimumSize">
              <size>
               <width>200</width>
               <height>20</height>
              </size>
             </property>
             <property name="maximumSize">
              <size>
               <width>200</width>
               <height>20</height>
              </size>
             </property>
             <property name="text">
              <string>Default Skill Weight</string>
             </property>
             <property name="alignment">
              <set>Qt::AlignRight|Qt::AlignTrailing|Qt::AlignVCenter</set>
             </property>
            </widget>
           </item>
           <item>
            <widget class="QDoubleSpinBox" name="dsb_skill_weight">
             <property name="minimumSize">
              <size>
               <width>60</width>
               <height>0</height>
              </size>
             </property>
             <property name="maximumSize">
              <size>
               <width>60</width>
               <height>16777215</height>
              </size>
             </property>
             <property name="statusTip">
              <string>This is the default role skill weight. Skill weights can be overridden in the Dwarf Therapist.ini.</string>
             </property>
             <property name="maximum">
              <double>99.989999999999995</double>
             </property>
             <property name="singleStep">
              <double>0.250000000000000</double>
             </property>
             <property name="value">
              <double>1.000000000000000</double>
             </property>
            </widget>
           </item>
           <item>
            <spacer name="horizontalSpacer_6">
             <property name="orientation">
              <enum>Qt::Horizontal</enum>
             </property>
             <property name="sizeType">
              <enum>QSizePolicy::MinimumExpanding</enum>
             </property>
             <property name="sizeHint" stdset="0">
              <size>
               <width>10</width>
               <height>20</height>
              </size>
             </property>
            </spacer>
           </item>
           <item>
            <widget class="QLabel" name="lbl_def_skill_rate_weight">
             <property name="sizePolicy">
              <sizepolicy hsizetype="Expanding" vsizetype="Fixed">
               <horstretch>0</horstretch>
               <verstretch>0</verstretch>
              </sizepolicy>
             </property>
             <property name="minimumSize">
              <size>
               <width>0</width>
               <height>0</height>
              </size>
             </property>
             <property name="maximumSize">
              <size>
               <width>16777215</width>
               <height>16777215</height>
              </size>
             </property>
             <property name="toolTip">
              <string>This is the weight to apply to skill learning rates, relative to the skill level. A higher weight means greater importance. For example at 0.25, the skill level has a corresponding weight of 0.75. At 0.5 skill rate weight, the level and skill rate are valued equally at 0.5 each. &lt;b&gt;Set to zero to exclude skill learning rates from role ratings.&lt;/b&gt;</string>
             </property>
             <property name="statusTip">
              <string>This is the weight to apply to skill learning rates, relative to the skill level. A higher weight means greater importance. For example at 0.25, the skill level has a corresponding weight of 0.75. At 0.5 skill rate weight, the level and skill rate are valued equally at 0.5 each. &lt;b&gt;Set to zero to exclude skill learning rates from role ratings.&lt;/b&gt;</string>
             </property>
             <property name="text">
              <string>Skill Learning Rate Weight</string>
             </property>
             <property name="alignment">
              <set>Qt::AlignRight|Qt::AlignTrailing|Qt::AlignVCenter</set>
             </property>
            </widget>
           </item>
           <item>
            <widget class="QDoubleSpinBox" name="dsb_skill_rate_weight">
             <property name="minimumSize">
              <size>
               <width>60</width>
               <height>0</height>
              </size>
             </property>
             <property name="maximumSize">
              <size>
               <width>60</width>
               <height>16777215</height>
              </size>
             </property>
             <property name="toolTip">
              <string/>
             </property>
             <property name="statusTip">
              <string>This is the weight to apply to skill learning rates, relative to the skill level. A higher weight means greater importance. For example at 0.25, the skill level has a corresponding weight of 0.75. At 0.5 skill rate weight, the level and skill rate are valued equally at 0.5 each. &lt;b&gt;Set to zero to ignore skill learning rates when determining role ratings.&lt;/b&gt;</string>
             </property>
             <property name="maximum">
              <double>1.000000000000000</double>
             </property>
             <property name="singleStep">
              <double>0.100000000000000</double>
             </property>
             <property name="value">
              <double>0.250000000000000</double>
             </property>
            </widget>
           </item>
           <item>
            <spacer name="horizontalSpacer_3">
             <property name="orientation">
              <enum>Qt::Horizontal</enum>
             </property>
             <property name="sizeHint" stdset="0">
              <size>
               <width>40</width>
               <height>20</height>
              </size>
             </property>
            </spacer>
           </item>
          </layout>
         </item>
         <item>
          <layout class="QHBoxLayout" name="horizontalLayout_9">
           <item>
            <widget class="QLabel" name="lbl_traits">
             <property name="sizePolicy">
              <sizepolicy hsizetype="Preferred" vsizetype="Fixed">
               <horstretch>0</horstretch>
               <verstretch>0</verstretch>
              </sizepolicy>
             </property>
             <property name="minimumSize">
              <size>
               <width>200</width>
               <height>20</height>
              </size>
             </property>
             <property name="maximumSize">
              <size>
               <width>200</width>
               <height>20</height>
              </size>
             </property>
             <property name="text">
              <string>Default Trait Weight</string>
             </property>
             <property name="alignment">
              <set>Qt::AlignRight|Qt::AlignTrailing|Qt::AlignVCenter</set>
             </property>
            </widget>
           </item>
           <item>
            <widget class="QDoubleSpinBox" name="dsb_trait_weight">
             <property name="minimumSize">
              <size>
               <width>60</width>
               <height>0</height>
              </size>
             </property>
             <property name="maximumSize">
              <size>
               <width>60</width>
               <height>16777215</height>
              </size>
             </property>
             <property name="statusTip">
              <string>This is the default role trait weight. Trait weights can be overridden in the Dwarf Therapist.ini.</string>
             </property>
             <property name="singleStep">
              <double>0.250000000000000</double>
             </property>
             <property name="value">
              <double>0.250000000000000</double>
             </property>
            </widget>
           </item>
           <item>
            <spacer name="horizontalSpacer_7">
             <property name="orientation">
              <enum>Qt::Horizontal</enum>
             </property>
             <property name="sizeType">
              <enum>QSizePolicy::Expanding</enum>
             </property>
             <property name="sizeHint" stdset="0">
              <size>
               <width>10</width>
               <height>20</height>
              </size>
             </property>
            </spacer>
           </item>
          </layout>
         </item>
         <item>
          <layout class="QHBoxLayout" name="horizontalLayout_17">
           <item>
            <widget class="QLabel" name="lbl_prefs">
             <property name="sizePolicy">
              <sizepolicy hsizetype="Preferred" vsizetype="Fixed">
               <horstretch>0</horstretch>
               <verstretch>0</verstretch>
              </sizepolicy>
             </property>
             <property name="minimumSize">
              <size>
               <width>200</width>
               <height>20</height>
              </size>
             </property>
             <property name="maximumSize">
              <size>
               <width>200</width>
               <height>20</height>
              </size>
             </property>
             <property name="text">
              <string>Default Preference Weight</string>
             </property>
             <property name="alignment">
              <set>Qt::AlignRight|Qt::AlignTrailing|Qt::AlignVCenter</set>
             </property>
            </widget>
           </item>
           <item>
            <widget class="QDoubleSpinBox" name="dsb_pref_weight">
             <property name="minimumSize">
              <size>
               <width>60</width>
               <height>0</height>
              </size>
             </property>
             <property name="maximumSize">
              <size>
               <width>60</width>
               <height>16777215</height>
              </size>
             </property>
             <property name="statusTip">
              <string>This is the default role trait weight. Trait weights can be overridden in the Dwarf Therapist.ini.</string>
             </property>
             <property name="singleStep">
              <double>0.250000000000000</double>
             </property>
             <property name="value">
              <double>0.150000000000000</double>
             </property>
            </widget>
           </item>
           <item>
            <spacer name="horizontalSpacer_8">
             <property name="orientation">
              <enum>Qt::Horizontal</enum>
             </property>
             <property name="sizeType">
              <enum>QSizePolicy::Expanding</enum>
             </property>
             <property name="sizeHint" stdset="0">
              <size>
               <width>10</width>
               <height>20</height>
              </size>
             </property>
            </spacer>
           </item>
          </layout>
         </item>
         <item>
          <spacer name="verticalSpacer_6">
           <property name="orientation">
            <enum>Qt::Vertical</enum>
           </property>
           <property name="sizeType">
            <enum>QSizePolicy::Fixed</enum>
           </property>
           <property name="sizeHint" stdset="0">
            <size>
             <width>20</width>
             <height>10</height>
            </size>
           </property>
          </spacer>
         </item>
         <item>
          <layout class="QHBoxLayout" name="hLayoutRoleTooltip">
           <item>
            <widget class="QLabel" name="label_7">
             <property name="minimumSize">
              <size>
               <width>200</width>
               <height>0</height>
              </size>
             </property>
             <property name="maximumSize">
              <size>
               <width>200</width>
               <height>20</height>
              </size>
             </property>
             <property name="text">
              <string>Show the top</string>
             </property>
             <property name="alignment">
              <set>Qt::AlignRight|Qt::AlignTrailing|Qt::AlignVCenter</set>
             </property>
            </widget>
           </item>
           <item>
            <widget class="QSpinBox" name="sb_roles_pane">
             <property name="maximumSize">
              <size>
               <width>60</width>
               <height>20</height>
              </size>
             </property>
             <property name="minimum">
              <number>1</number>
             </property>
             <property name="maximum">
              <number>99</number>
             </property>
             <property name="singleStep">
              <number>1</number>
             </property>
             <property name="value">
              <number>25</number>
             </property>
            </widget>
           </item>
           <item>
            <widget class="QLabel" name="lbl_pane_roles">
             <property name="maximumSize">
              <size>
               <width>16777215</width>
               <height>16777215</height>
              </size>
             </property>
             <property name="text">
              <string>roles in the dwarf details pane.</string>
             </property>
            </widget>
           </item>
           <item>
            <widget class="QLabel" name="lbl_pane_roles_max">
             <property name="maximumSize">
              <size>
               <width>16777215</width>
               <height>16777215</height>
              </size>
             </property>
             <property name="text">
              <string/>
             </property>
            </widget>
           </item>
           <item>
            <spacer name="spacer_attribute_4">
             <property name="orientation">
              <enum>Qt::Horizontal</enum>
             </property>
             <property name="sizeType">
              <enum>QSizePolicy::Fixed</enum>
             </property>
             <property name="sizeHint" stdset="0">
              <size>
               <width>90</width>
               <height>20</height>
              </size>
             </property>
            </spacer>
           </item>
          </layout>
         </item>
         <item>
          <layout class="QHBoxLayout" name="horizontalLayout_18">
           <item>
            <widget class="QCheckBox" name="chk_custom_roles">
             <property name="minimumSize">
              <size>
               <width>266</width>
               <height>0</height>
              </size>
             </property>
             <property name="toolTip">
              <string>When checked, custom roles will appear before default roles in the tooltip and the details pane.</string>
             </property>
             <property name="statusTip">
              <string>When checked, custom roles will appear before default roles in the tooltip and the details pane.</string>
             </property>
             <property name="layoutDirection">
              <enum>Qt::RightToLeft</enum>
             </property>
             <property name="text">
              <string>Always show custom roles first.</string>
             </property>
            </widget>
           </item>
           <item>
            <spacer name="horizontalSpacer_21">
             <property name="orientation">
              <enum>Qt::Horizontal</enum>
             </property>
             <property name="sizeHint" stdset="0">
              <size>
               <width>250</width>
               <height>20</height>
              </size>
             </property>
            </spacer>
           </item>
          </layout>
         </item>
         <item>
          <spacer name="verticalSpacer_2">
           <property name="orientation">
            <enum>Qt::Vertical</enum>
           </property>
           <property name="sizeType">
            <enum>QSizePolicy::Fixed</enum>
           </property>
           <property name="sizeHint" stdset="0">
            <size>
             <width>20</width>
             <height>10</height>
            </size>
           </property>
          </spacer>
         </item>
         <item>
          <layout class="QHBoxLayout" name="horizontalLayout_12">
           <item>
            <widget class="QCheckBox" name="chk_roles_in_labor">
             <property name="minimumSize">
              <size>
               <width>266</width>
               <height>0</height>
              </size>
             </property>
             <property name="toolTip">
              <string/>
             </property>
             <property name="statusTip">
              <string>Shows all roles which have the same skill as the labor uses in the labor column tooltips.</string>
             </property>
             <property name="layoutDirection">
              <enum>Qt::RightToLeft</enum>
             </property>
             <property name="text">
              <string>Show role information in labor columns</string>
             </property>
            </widget>
           </item>
           <item>
            <spacer name="horizontalSpacer">
             <property name="orientation">
              <enum>Qt::Horizontal</enum>
             </property>
             <property name="sizeType">
              <enum>QSizePolicy::Expanding</enum>
             </property>
             <property name="sizeHint" stdset="0">
              <size>
               <width>250</width>
               <height>20</height>
              </size>
             </property>
            </spacer>
           </item>
          </layout>
         </item>
         <item>
          <layout class="QHBoxLayout" name="horizontalLayout_14">
           <item>
            <widget class="QCheckBox" name="chk_roles_in_skills">
             <property name="minimumSize">
              <size>
               <width>266</width>
               <height>0</height>
              </size>
             </property>
             <property name="maximumSize">
              <size>
               <width>16777215</width>
               <height>16777215</height>
              </size>
             </property>
             <property name="toolTip">
              <string/>
             </property>
             <property name="statusTip">
              <string>Shows all roles which have the skill in the column tooltips. Examples of skill column: Axedwarf, Liar, Teacher, Fighter...</string>
             </property>
             <property name="layoutDirection">
              <enum>Qt::RightToLeft</enum>
             </property>
             <property name="text">
              <string>Show role information in skill columns</string>
             </property>
            </widget>
           </item>
           <item>
            <spacer name="horizontalSpacer_2">
             <property name="orientation">
              <enum>Qt::Horizontal</enum>
             </property>
             <property name="sizeType">
              <enum>QSizePolicy::Expanding</enum>
             </property>
             <property name="sizeHint" stdset="0">
              <size>
               <width>250</width>
               <height>20</height>
              </size>
             </property>
            </spacer>
           </item>
          </layout>
         </item>
         <item>
          <spacer name="verticalSpacer_8">
           <property name="orientation">
            <enum>Qt::Vertical</enum>
           </property>
           <property name="sizeHint" stdset="0">
            <size>
             <width>20</width>
             <height>40</height>
            </size>
           </property>
          </spacer>
         </item>
        </layout>
       </item>
      </layout>
     </widget>
    </widget>
   </item>
   <item>
    <widget class="QTextEdit" name="text_status_tip">
     <property name="undoRedoEnabled">
      <bool>false</bool>
     </property>
     <property name="textInteractionFlags">
      <set>Qt::LinksAccessibleByMouse|Qt::TextSelectableByKeyboard|Qt::TextSelectableByMouse</set>
     </property>
    </widget>
   </item>
   <item>
    <layout class="QHBoxLayout" name="horizontalLayout_5">
     <property name="spacing">
      <number>2</number>
     </property>
     <property name="sizeConstraint">
      <enum>QLayout::SetFixedSize</enum>
     </property>
     <item>
      <widget class="QPushButton" name="btn_restore_defaults">
       <property name="text">
        <string>Restore Defaults</string>
       </property>
      </widget>
     </item>
     <item>
      <widget class="QDialogButtonBox" name="buttonBox">
       <property name="orientation">
        <enum>Qt::Horizontal</enum>
       </property>
       <property name="standardButtons">
        <set>QDialogButtonBox::Cancel|QDialogButtonBox::Ok</set>
       </property>
      </widget>
     </item>
    </layout>
   </item>
  </layout>
 </widget>
 <resources>
  <include location="../resources.qrc"/>
 </resources>
 <connections>
  <connection>
   <sender>buttonBox</sender>
   <signal>accepted()</signal>
   <receiver>OptionsMenu</receiver>
   <slot>accept()</slot>
   <hints>
    <hint type="sourcelabel">
     <x>634</x>
     <y>673</y>
    </hint>
    <hint type="destinationlabel">
     <x>157</x>
     <y>274</y>
    </hint>
   </hints>
  </connection>
  <connection>
   <sender>buttonBox</sender>
   <signal>rejected()</signal>
   <receiver>OptionsMenu</receiver>
   <slot>reject()</slot>
   <hints>
    <hint type="sourcelabel">
     <x>634</x>
     <y>673</y>
    </hint>
    <hint type="destinationlabel">
     <x>286</x>
     <y>274</y>
    </hint>
   </hints>
  </connection>
 </connections>
</ui><|MERGE_RESOLUTION|>--- conflicted
+++ resolved
@@ -375,7 +375,6 @@
       </attribute>
       <layout class="QVBoxLayout" name="verticalLayout_2" stretch="0,0,0,0,0,0">
        <item>
-<<<<<<< HEAD
         <layout class="QGridLayout" name="gridLayout_2">
          <item row="7" column="0">
           <widget class="QCheckBox" name="cb_sync_scrolling">
@@ -617,222 +616,6 @@
           </widget>
          </item>
         </layout>
-=======
-        <widget class="QCheckBox" name="cb_auto_contrast">
-         <property name="sizePolicy">
-          <sizepolicy hsizetype="Minimum" vsizetype="Fixed">
-           <horstretch>0</horstretch>
-           <verstretch>0</verstretch>
-          </sizepolicy>
-         </property>
-         <property name="toolTip">
-          <string/>
-         </property>
-         <property name="statusTip">
-          <string>When checked, skill blocks on grid cells will choose the highest contrast color available.</string>
-         </property>
-         <property name="whatsThis">
-          <string>When checked, skill blocks on grid cells will choose the highest contrast color available.</string>
-         </property>
-         <property name="text">
-          <string>Auto Contrast Skill Display</string>
-         </property>
-        </widget>
-       </item>
-       <item>
-        <widget class="QCheckBox" name="cb_show_aggregates">
-         <property name="toolTip">
-          <string/>
-         </property>
-         <property name="statusTip">
-          <string>When checked, and sorting by some criteria, labors will show an aggregate cell above a group. This cell can be toggled to enable/disable a labor for an entire group at once.</string>
-         </property>
-         <property name="whatsThis">
-          <string>When checked, and sorting by some criteria, labors will show an aggregate cell above a group. This cell can be toggled to enable/disable a labor for an entire group at once.</string>
-         </property>
-         <property name="text">
-          <string>Display Labor Group Cells</string>
-         </property>
-        </widget>
-       </item>
-       <item>
-        <widget class="QCheckBox" name="cb_shade_column_headers">
-         <property name="toolTip">
-          <string/>
-         </property>
-         <property name="statusTip">
-          <string>When checked, this will shade column headers with the column's background color</string>
-         </property>
-         <property name="whatsThis">
-          <string>When checked, this will shade column headers with the column's background color</string>
-         </property>
-         <property name="text">
-          <string>Gradient Shade Column Headers</string>
-         </property>
-        </widget>
-       </item>
-       <item>
-        <widget class="QCheckBox" name="cb_shade_cells">
-         <property name="toolTip">
-          <string/>
-         </property>
-         <property name="statusTip">
-          <string>When checked, this will apply a gradient to active labor, current job, and happiness grid cells.</string>
-         </property>
-         <property name="whatsThis">
-          <string>When checked, this will apply a gradient to active labor, current job, and happiness grid cells.</string>
-         </property>
-         <property name="text">
-          <string>Gradient Shade Cells</string>
-         </property>
-        </widget>
-       </item>
-       <item>
-        <widget class="QCheckBox" name="cb_header_text_direction">
-         <property name="sizePolicy">
-          <sizepolicy hsizetype="Minimum" vsizetype="Fixed">
-           <horstretch>0</horstretch>
-           <verstretch>0</verstretch>
-          </sizepolicy>
-         </property>
-         <property name="toolTip">
-          <string/>
-         </property>
-         <property name="statusTip">
-          <string>When checked, header text is written from bottom to top.</string>
-         </property>
-         <property name="whatsThis">
-          <string>When checked, header text is written from bottom to top.</string>
-         </property>
-         <property name="text">
-          <string>Column Header Text Bottom to Top</string>
-         </property>
-        </widget>
-       </item>
-       <item>
-        <widget class="QCheckBox" name="cb_labor_counts">
-         <property name="sizePolicy">
-          <sizepolicy hsizetype="Minimum" vsizetype="Fixed">
-           <horstretch>0</horstretch>
-           <verstretch>0</verstretch>
-          </sizepolicy>
-         </property>
-         <property name="toolTip">
-          <string/>
-         </property>
-         <property name="statusTip">
-          <string>When checked, header text will be prefixed by the number of dwarfs with the labor enabled. This includes pending labors.</string>
-         </property>
-         <property name="whatsThis">
-          <string>When checked, header text will be prefixed by the number of dwarfs with the labor enabled. This includes pending labors.</string>
-         </property>
-         <property name="text">
-          <string>Show Count in Labor Column Headers</string>
-         </property>
-        </widget>
-       </item>
-       <item>
-        <widget class="QCheckBox" name="cb_sync_grouping">
-         <property name="sizePolicy">
-          <sizepolicy hsizetype="Minimum" vsizetype="Fixed">
-           <horstretch>0</horstretch>
-           <verstretch>0</verstretch>
-          </sizepolicy>
-         </property>
-         <property name="toolTip">
-          <string/>
-         </property>
-         <property name="statusTip">
-          <string>When checked, the selected grouping will be applied to all views. When unchecked grouping is saved for each view.</string>
-         </property>
-         <property name="whatsThis">
-          <string>When checked, the selected grouping will be applied to all views. When unchecked grouping is saved for each view.</string>
-         </property>
-         <property name="text">
-          <string>Synchronize View Grouping</string>
-         </property>
-        </widget>
-       </item>
-       <item>
-        <widget class="QCheckBox" name="cb_sync_scrolling">
-         <property name="sizePolicy">
-          <sizepolicy hsizetype="Minimum" vsizetype="Fixed">
-           <horstretch>0</horstretch>
-           <verstretch>0</verstretch>
-          </sizepolicy>
-         </property>
-         <property name="toolTip">
-          <string/>
-         </property>
-         <property name="statusTip">
-          <string>When checked, the current scroll positions will be applied to all views. This works best with synchronized grouping.</string>
-         </property>
-         <property name="whatsThis">
-          <string>When checked, the current scroll positions will be applied to all views. This works best with synchronized grouping.</string>
-         </property>
-         <property name="text">
-          <string>Synchronize View Scroll Positions</string>
-         </property>
-        </widget>
-       </item>
-       <item>
-        <widget class="QCheckBox" name="cb_moodable">
-         <property name="statusTip">
-          <string>When checked, this will use the colors defined in the grid colors tab to change the border color of highest moodable skills, or skills which have already had a mood.</string>
-         </property>
-         <property name="text">
-          <string>Highlight moodable cells in labor/skill columns</string>
-         </property>
-        </widget>
-       </item>
-       <item>
-        <widget class="QCheckBox" name="cb_attribute_syns">
-         <property name="toolTip">
-          <string>When checked, any attributes which are affected by syndromes will be highlighted with a blue border.</string>
-         </property>
-         <property name="statusTip">
-          <string>When checked, any attributes which are affected by syndromes will be highlighted with a blue border.</string>
-         </property>
-         <property name="whatsThis">
-          <string>When checked, any attributes which are affected by syndromes will be highlighted with a blue border.</string>
-         </property>
-         <property name="text">
-          <string>Highlight attribute cells affected by syndromes</string>
-         </property>
-        </widget>
-       </item>
-       <item>
-        <widget class="QCheckBox" name="cb_gender_icons">
-         <property name="toolTip">
-          <string>When checked, shows the gender icons to the left of the name in the grid views.</string>
-         </property>
-         <property name="statusTip">
-          <string>When checked, shows the gender icons to the left of the name in the grid views.</string>
-         </property>
-         <property name="whatsThis">
-          <string>When checked, shows the gender icons to the left of the name in the grid views.</string>
-         </property>
-         <property name="text">
-          <string>Show Gender Icons</string>
-         </property>
-        </widget>
-       </item>
-       <item>
-        <widget class="QCheckBox" name="cb_decorate_nobles">
-         <property name="toolTip">
-          <string>When checked, italicizes and adds the masterwork symbol around noble names.</string>
-         </property>
-         <property name="statusTip">
-          <string>When checked, italicizes and adds the masterwork symbol around noble names.</string>
-         </property>
-         <property name="whatsThis">
-          <string>When checked, italicizes and adds the masterwork symbol around noble names.</string>
-         </property>
-         <property name="text">
-          <string>Decorate Noble Names</string>
-         </property>
-        </widget>
->>>>>>> 00101393
        </item>
        <item>
         <layout class="QHBoxLayout" name="horizontalLayout_7">
