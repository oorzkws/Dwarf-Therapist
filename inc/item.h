--- conflicted
+++ resolved
@@ -1,462 +1,366 @@
-/*
-Dwarf Therapist
-Copyright (c) 2009 Trey Stout (chmod)
-
-Permission is hereby granted, free of charge, to any person obtaining a copy
-of this software and associated documentation files (the "Software"), to deal
-in the Software without restriction, including without limitation the rights
-to use, copy, modify, merge, publish, distribute, sublicense, and/or sell
-copies of the Software, and to permit persons to whom the Software is
-furnished to do so, subject to the following conditions:
-
-The above copyright notice and this permission notice shall be included in
-all copies or substantial portions of the Software.
-
-THE SOFTWARE IS PROVIDED "AS IS", WITHOUT WARRANTY OF ANY KIND, EXPRESS OR
-IMPLIED, INCLUDING BUT NOT LIMITED TO THE WARRANTIES OF MERCHANTABILITY,
-FITNESS FOR A PARTICULAR PURPOSE AND NONINFRINGEMENT. IN NO EVENT SHALL THE
-AUTHORS OR COPYRIGHT HOLDERS BE LIABLE FOR ANY CLAIM, DAMAGES OR OTHER
-LIABILITY, WHETHER IN AN ACTION OF CONTRACT, TORT OR OTHERWISE, ARISING FROM,
-OUT OF OR IN CONNECTION WITH THE SOFTWARE OR THE USE OR OTHER DEALINGS IN
-THE SOFTWARE.
-*/
-#ifndef ITEM_H
-#define ITEM_H
-
-#include "truncatingfilelogger.h"
-#include "global_enums.h"
-#include "material.h"
-#include "itemdefuniform.h"
-#include <QObject>
-#include <QColor>
-
-class QString;
-
-class Item : public QObject {
-    Q_OBJECT
-public:
-    Item(const Item &i);
-    Item(DFInstance *df, VIRTADDR item_addr, QObject *parent = 0);
-    //uniform item ctor
-    Item(DFInstance *df, ItemDefUniform *u, QObject *parent = 0);
-    //placeholder item ctor
-    Item(ITEM_TYPE itype,QString name, QObject *parent = 0);
-    virtual ~Item();
-
-    static const int MAX_AFFECTION = 10000;
-
-    static const QString get_item_name_plural(const ITEM_TYPE &type) {
-        QMap<ITEM_TYPE, QString> m;
-<<<<<<< HEAD
-        m[NONE]=tr("N/A");
-        m[BAR]=tr("Metals/Fuels/Soaps");
-        m[SMALLGEM]=tr("Cut gemstones");
-        m[BLOCKS]=tr("Blocks");
-        m[ROUGH]=tr("Rough Gemstones");
-        m[BOULDER]=tr("Boulders");
-        m[WOOD]=tr("Woods");
-        m[DOOR]=tr("Doors");
-        m[FLOODGATE]=tr("Floodgates");
-        m[BED]=tr("Beds");
-        m[CHAIR]=tr("Chairs/Thrones");
-        m[CHAIN]=tr("Chains");
-        m[FLASK]=tr("Flasks");
-        m[GOBLET]=tr("Goblets");
-        m[INSTRUMENT]=tr("Instruments");
-        m[TOY]=tr("Toys");
-        m[WINDOW]=tr("Windows");
-        m[CAGE]=tr("Cages");
-        m[BARREL]=tr("Barrels");
-        m[BUCKET]=tr("Buckets");
-        m[ANIMALTRAP]=tr("Animal Traps");
-        m[TABLE]=tr("Tables");
-        m[COFFIN]=tr("Coffins");
-        m[STATUE]=tr("Statues");
-        m[CORPSE]=tr("Corpses");
-        m[WEAPON]=tr("Weapons");
-        m[ARMOR]=tr("Armors (Chest)");
-        m[SHOES]=tr("Armors (Feet)");
-        m[SHIELD]=tr("Armors (Shields)");
-        m[HELM]=tr("Armors (Head)");
-        m[GLOVES]=tr("Armors (Hands)");
-        m[BOX]=tr("Boxes/Bags");
-        m[BIN]=tr("Bins");
-        m[ARMORSTAND]=tr("Armor Stands");
-        m[WEAPONRACK]=tr("Weapon Racks");
-        m[CABINET]=tr("Cabinets");
-        m[FIGURINE]=tr("Figurines");
-        m[AMULET]=tr("Amulets");
-        m[SCEPTER]=tr("Scepters");
-        m[AMMO]=tr("Ammunitions");
-        m[CROWN]=tr("Crowns");
-        m[RING]=tr("Rings");
-        m[EARRING]=tr("Earrings");
-        m[BRACELET]=tr("Bracelets");
-        m[GEM]=tr("Large Gems");
-        m[ANVIL]=tr("Anvils");
-        m[CORPSEPIECE]=tr("Corpse Bodyparts");
-        m[REMAINS]=tr("Remains");
-        m[MEAT]=tr("Meats");
-        m[FISH]=tr("Fishes");
-        m[FISH_RAW]=tr("Raw Fishes");
-        m[VERMIN]=tr("Vermins");
-        m[IS_PET]=tr("Pets");
-        m[SEEDS]=tr("Seeds");
-        m[PLANT]=tr("Plants");
-        m[SKIN_TANNED]=tr("Tanned Hides");
-        m[LEAVES_FRUIT]=tr("Leaves");
-        m[THREAD]=tr("Threads");
-        m[CLOTH]=tr("Cloths");
-        m[TOTEM]=tr("Totems");
-        m[PANTS]=tr("Armors (Legs)");
-        m[BACKPACK]=tr("Backpacks");
-        m[QUIVER]=tr("Quivers");
-        m[CATAPULTPARTS]=tr("Catapult Parts");
-        m[BALLISTAPARTS]=tr("Ballista Parts");
-        m[SIEGEAMMO]=tr("Siege Ammunitions");
-        m[BALLISTAARROWHEAD]=tr("Ballista Ammunitions");
-        m[TRAPPARTS]=tr("Mechanisms");
-        m[TRAPCOMP]=tr("Trap Components");
-        m[DRINK]=tr("Alcohols");
-        m[POWDER_MISC]=tr("Flours/Sugars/Powders");
-        m[CHEESE]=tr("Cheeses");
-        m[FOOD]=tr("Prepared Foods");
-        m[LIQUID_MISC]=tr("Honeys/Syrups/Milks/Oils");
-        m[COIN]=tr("Coins");
-        m[GLOB]=tr("Fats");
-        m[ROCK]=tr("Rocks");
-        m[PIPE_SECTION]=tr("Pipes");
-        m[HATCH_COVER]=tr("Hatch Covers");
-        m[GRATE]=tr("Grates");
-        m[QUERN]=tr("Querns");
-        m[MILLSTONE]=tr("Millstones");
-        m[SPLINT]=tr("Splints");
-        m[CRUTCH]=tr("Crutches");
-        m[TRACTION_BENCH]=tr("Traction Benches");
-        m[ORTHOPEDIC_CAST]=tr("Casts");
-        m[TOOL]=tr("Tools");
-        m[SLAB]=tr("Slabs");
-        m[EGG]=tr("Eggs");
-        m[BOOK]=tr("Books");
-        m[SUPPLIES]=tr("Supplies");
-        m[MELEE_EQUIPMENT]=tr("Weapon & Shield");
-        m[RANGED_EQUIPMENT]=tr("Quiver & Ammo");
-=======
-        m[NONE]=QObject::tr("N/A");
-        m[BAR]=QObject::tr("Metals/Fuels/Soaps");
-        m[SMALLGEM]=QObject::tr("Cut gemstones");
-        m[BLOCKS]=QObject::tr("Blocks");
-        m[ROUGH]=QObject::tr("Rough Gemstones");
-        m[BOULDER]=QObject::tr("Boulders");
-        m[WOOD]=QObject::tr("Woods");
-        m[DOOR]=QObject::tr("Doors");
-        m[FLOODGATE]=QObject::tr("Floodgates");
-        m[BED]=QObject::tr("Beds");
-        m[CHAIR]=QObject::tr("Chairs/Thrones");
-        m[CHAIN]=QObject::tr("Chains");
-        m[FLASK]=QObject::tr("Flasks");
-        m[GOBLET]=QObject::tr("Goblets");
-        m[INSTRUMENT]=QObject::tr("Instruments");
-        m[TOY]=QObject::tr("Toys");
-        m[WINDOW]=QObject::tr("Windows");
-        m[CAGE]=QObject::tr("Cages");
-        m[BARREL]=QObject::tr("Barrels");
-        m[BUCKET]=QObject::tr("Buckets");
-        m[ANIMALTRAP]=QObject::tr("Animal Traps");
-        m[TABLE]=QObject::tr("Tables");
-        m[COFFIN]=QObject::tr("Coffins");
-        m[STATUE]=QObject::tr("Statues");
-        m[CORPSE]=QObject::tr("Corpses");
-        m[WEAPON]=QObject::tr("Weapons");
-        m[ARMOR]=QObject::tr("Armors (Chest)");
-        m[SHOES]=QObject::tr("Armors (Feet)");
-        m[SHIELD]=QObject::tr("Armors (Shields)");
-        m[HELM]=QObject::tr("Armors (Head)");
-        m[GLOVES]=QObject::tr("Armors (Hands)");
-        m[BOX]=QObject::tr("Boxes/Bags");
-        m[BIN]=QObject::tr("Bins");
-        m[ARMORSTAND]=QObject::tr("Armor Stands");
-        m[WEAPONRACK]=QObject::tr("Weapon Racks");
-        m[CABINET]=QObject::tr("Cabinets");
-        m[FIGURINE]=QObject::tr("Figurines");
-        m[AMULET]=QObject::tr("Amulets");
-        m[SCEPTER]=QObject::tr("Scepters");
-        m[AMMO]=QObject::tr("Ammunitions");
-        m[CROWN]=QObject::tr("Crowns");
-        m[RING]=QObject::tr("Rings");
-        m[EARRING]=QObject::tr("Earrings");
-        m[BRACELET]=QObject::tr("Bracelets");
-        m[GEM]=QObject::tr("Large Gems");
-        m[ANVIL]=QObject::tr("Anvils");
-        m[CORPSEPIECE]=QObject::tr("Corpse Bodyparts");
-        m[REMAINS]=QObject::tr("Remains");
-        m[MEAT]=QObject::tr("Meats");
-        m[FISH]=QObject::tr("Fishes");
-        m[FISH_RAW]=QObject::tr("Raw Fishes");
-        m[VERMIN]=QObject::tr("Vermins");
-        m[IS_PET]=QObject::tr("Pets");
-        m[SEEDS]=QObject::tr("Seeds");
-        m[PLANT]=QObject::tr("Plants");
-        m[SKIN_TANNED]=QObject::tr("Tanned Hides");
-        m[LEAVES_FRUIT]=QObject::tr("Leaves");
-        m[THREAD]=QObject::tr("Threads");
-        m[CLOTH]=QObject::tr("Cloths");
-        m[TOTEM]=QObject::tr("Totems");
-        m[PANTS]=QObject::tr("Armors (Legs)");
-        m[BACKPACK]=QObject::tr("Backpacks");
-        m[QUIVER]=QObject::tr("Quivers");
-        m[CATAPULTPARTS]=QObject::tr("Catapult Parts");
-        m[BALLISTAPARTS]=QObject::tr("Ballista Parts");
-        m[SIEGEAMMO]=QObject::tr("Siege Ammunitions");
-        m[BALLISTAARROWHEAD]=QObject::tr("Ballista Ammunitions");
-        m[TRAPPARTS]=QObject::tr("Mechanisms");
-        m[TRAPCOMP]=QObject::tr("Trap Components");
-        m[DRINK]=QObject::tr("Alcohols");
-        m[POWDER_MISC]=QObject::tr("Flours/Sugars/Powders");
-        m[CHEESE]=QObject::tr("Cheeses");
-        m[FOOD]=QObject::tr("Prepared Foods");
-        m[LIQUID_MISC]=QObject::tr("Honeys/Syrups/Milks/Oils");
-        m[COIN]=QObject::tr("Coins");
-        m[GLOB]=QObject::tr("Fats");
-        m[ROCK]=QObject::tr("Rocks");
-        m[PIPE_SECTION]=QObject::tr("Pipes");
-        m[HATCH_COVER]=QObject::tr("Hatch Covers");
-        m[GRATE]=QObject::tr("Grates");
-        m[QUERN]=QObject::tr("Querns");
-        m[MILLSTONE]=QObject::tr("Millstones");
-        m[SPLINT]=QObject::tr("Splints");
-        m[CRUTCH]=QObject::tr("Crutches");
-        m[TRACTION_BENCH]=QObject::tr("Traction Benches");
-        m[ORTHOPEDIC_CAST]=QObject::tr("Casts");
-        m[TOOL]=QObject::tr("Tools");
-        m[SLAB]=QObject::tr("Slabs");
-        m[EGG]=QObject::tr("Eggs");
-        m[BOOK]=QObject::tr("Books");
-        m[SUPPLIES]=QObject::tr("Supplies");
-        m[MELEE_EQUIPMENT]=QObject::tr("Weapon & Shield");
-        m[RANGED_EQUIPMENT]=QObject::tr("Quiver & Ammo");
->>>>>>> 00101393
-        return m.value(type, "N/A");
-    }
-
-    static const QString get_item_clothing_names(const ITEM_TYPE &type){
-        QMap<ITEM_TYPE,QString> m;
-        m[ARMOR]=tr("Coats/Cloaks/Tunics..");
-        m[SHOES]=tr("Boots/Shoes/Socks..");
-        m[HELM]=tr("Caps/Helms/Hoods..");
-        m[GLOVES]=tr("Gloves/Mittens..");
-        m[PANTS]=tr("Skirts/Trousers..");
-        return m.value(type,"N/A");
-    }
-
-    static const QString get_item_name(const ITEM_TYPE &type) {
-        QMap<ITEM_TYPE, QString> m;
-        m[NONE]=tr("N/A");
-        m[BAR]=tr("Bar");
-        m[SMALLGEM]=tr("Cut Gemstone");
-        m[BLOCKS]=tr("Block");
-        m[ROUGH]=tr("Rough Gemstone");
-        m[BOULDER]=tr("Boulder");
-        m[WOOD]=tr("Wood");
-        m[DOOR]=tr("Door");
-        m[FLOODGATE]=tr("Floodgate");
-        m[BED]=tr("Bed");
-        m[CHAIR]=tr("Chair");
-        m[CHAIN]=tr("Chain");
-        m[FLASK]=tr("Flask");
-        m[GOBLET]=tr("Goblet");
-        m[INSTRUMENT]=tr("Instrument");
-        m[TOY]=tr("Toy");
-        m[WINDOW]=tr("Window");
-        m[CAGE]=tr("Cage");
-        m[BARREL]=tr("Barrel");
-        m[BUCKET]=tr("Bucket");
-        m[ANIMALTRAP]=tr("Animal Trap");
-        m[TABLE]=tr("Table");
-        m[COFFIN]=tr("Coffin");
-        m[STATUE]=tr("Statue");
-        m[CORPSE]=tr("Corpse");
-        m[WEAPON]=tr("Weapon");
-        m[ARMOR]=tr("Armor");
-        m[SHOES]=tr("Boot");
-        m[SHIELD]=tr("Shield");
-        m[HELM]=tr("Helm");
-        m[GLOVES]=tr("Gauntlet");
-        m[BOX]=tr("Box");
-        m[BIN]=tr("Bin");
-        m[ARMORSTAND]=tr("Armor Stand");
-        m[WEAPONRACK]=tr("Weapon Rack");
-        m[CABINET]=tr("Cabinet");
-        m[FIGURINE]=tr("Figurine");
-        m[AMULET]=tr("Amulet");
-        m[SCEPTER]=tr("Scepter");
-        m[AMMO]=tr("Ammunition");
-        m[CROWN]=tr("Crown");
-        m[RING]=tr("Ring");
-        m[EARRING]=tr("Earring");
-        m[BRACELET]=tr("Bracelet");
-        m[GEM]=tr("Large Gem");
-        m[ANVIL]=tr("Anvil");
-        m[CORPSEPIECE]=tr("Corpse Bodypart");
-        m[REMAINS]=tr("Remain");
-        m[MEAT]=tr("Meat");
-        m[FISH]=tr("Fish");
-        m[FISH_RAW]=tr("Raw Fish");
-        m[VERMIN]=tr("Vermin");
-        m[IS_PET]=tr("Pet");
-        m[SEEDS]=tr("Seed");
-        m[PLANT]=tr("Plant");
-        m[SKIN_TANNED]=tr("Tanned Hide");
-        m[LEAVES_FRUIT]=tr("Leaf");
-        m[THREAD]=tr("Thread");
-        m[CLOTH]=tr("Cloth");
-        m[TOTEM]=tr("Totem");
-        m[PANTS]=tr("Greave");
-        m[BACKPACK]=tr("Backpack");
-        m[QUIVER]=tr("Quiver");
-        m[CATAPULTPARTS]=tr("Catapult Part");
-        m[BALLISTAPARTS]=tr("Ballista Part");
-        m[SIEGEAMMO]=tr("Siege Ammunition");
-        m[BALLISTAARROWHEAD]=tr("Ballista Ammunition");
-        m[TRAPPARTS]=tr("Mechanism");
-        m[TRAPCOMP]=tr("Trap Component");
-        m[DRINK]=tr("Alcohol");
-        m[POWDER_MISC]=tr("Powder");
-        m[CHEESE]=tr("Cheese");
-        m[FOOD]=tr("Prepared Food");
-        m[LIQUID_MISC]=tr("Syrup/Milk/Oil");
-        m[COIN]=tr("Coin");
-        m[GLOB]=tr("Fat");
-        m[ROCK]=tr("Rock");
-        m[PIPE_SECTION]=tr("Pipe");
-        m[HATCH_COVER]=tr("Hatch Cover");
-        m[GRATE]=tr("Grate");
-        m[QUERN]=tr("Quern");
-        m[MILLSTONE]=tr("Millstone");
-        m[SPLINT]=tr("Splint");
-        m[CRUTCH]=tr("Crutch");
-        m[TRACTION_BENCH]=tr("Traction Bench");
-        m[ORTHOPEDIC_CAST]=tr("Cast");
-        m[TOOL]=tr("Tool");
-        m[SLAB]=tr("Slab");
-        m[EGG]=tr("Egg");
-        m[BOOK]=tr("Book");
-        m[SUPPLIES]=tr("Other Equipment");
-        return m.value(type, "N/A");
-    }
-
-    static bool is_armor_type(const ITEM_TYPE &i_type){
-        if(i_type == ARMOR || i_type == GLOVES || i_type == HELM || i_type == PANTS || i_type == SHOES || i_type == SHIELD)
-            return true;
-        else
-            return false;
-    }
-    static bool is_supplies(const ITEM_TYPE &i_type){
-        if(i_type == BACKPACK || i_type == CRUTCH || i_type == FLASK)
-            return true;
-        else
-            return false;
-    }
-    static bool is_melee_equipment(const ITEM_TYPE &i_type){
-        if(i_type == SHIELD || i_type == WEAPON)
-            return true;
-        else
-            return false;
-    }
-    static bool is_ranged_equipment(const ITEM_TYPE &i_type){
-        if(i_type == QUIVER || i_type == AMMO)
-            return true;
-        else
-            return false;
-    }
-
-    static bool type_in_group(ITEM_TYPE group_type, ITEM_TYPE item){
-        if(group_type == MELEE_EQUIPMENT && is_melee_equipment(item))
-            return true;
-        else if(group_type == SUPPLIES && is_supplies(item))
-            return true;
-        else if(group_type == RANGED_EQUIPMENT && is_ranged_equipment(item))
-            return true;
-        else
-            return false;
-    }
-
-    //the category name for body parts not covered by clothing
-    static const QString uncovered_group_name(){return tr("Uncovered");}
-    //the category for missing uniform items
-    static const QString missing_group_name() {return tr("Missing");}
-
-    static const QColor color_missing() {return QColor(57,130,227);}
-    static const QColor color_wear() {return QColor(240,116,0,255);}
-    static const QColor color_wear(int level){
-            int alpha = 255;
-            if(level == 2)
-                alpha = 190;
-            if(level == 1)
-                alpha = 135;
-            if(level <= 0)
-                alpha = 0;
-            QColor wear_color = color_wear();
-            wear_color.setAlpha(alpha);
-            return wear_color;
-    }
-
-    static const QColor color_uncovered() {return QColor(227,22,18);}
-
-    VIRTADDR address() {return m_addr;}
-
-    int id(){return m_id;}
-
-    int wear(){return m_wear;}
-    int quality(){return m_quality;}
-
-    ITEM_TYPE item_type(){return m_iType;}
-    void item_type(ITEM_TYPE newType){m_iType = newType;}
-
-    int mat_index(){return m_mat_idx;}
-    short mat_type(){return m_mat_type;}
-
-    virtual short item_subtype(){return -1;}
-    virtual short melee_skill(){return -1;}
-    virtual short ranged_skill(){return -1;}
-
-    QString display_name(bool colored = false);
-    bool equals(const Item &);
-
-    void set_affection(int level);
-
-    QList<Item*> contained_items() {return m_contained_items;}
-    int get_stack_size(){return m_stack_size;}
-    void add_to_stack(int num){m_stack_size+=num;}
-    QString get_material_name(){return m_material_name;}
-    QString get_material_name_base(){return m_material_name_base;}
-    short get_quality(){return m_quality;}
-    QString get_item_name(){return m_item_name;}
-
-protected:
-    DFInstance *m_df;
-    VIRTADDR m_addr;
-    ITEM_TYPE m_iType;
-    short m_wear;
-    short m_mat_type;
-    int m_mat_idx;
-    short m_quality;
-    QString m_material_name;
-    QString m_material_name_base;
-    QString m_item_name;
-    QString m_layer_name;
-    QString m_display_name;
-    QColor m_color_display;
-    int m_id;
-    int m_affection;
-    int m_stack_size;
-    QString m_artifact_name;
-    QList<Item*> m_contained_items;
-
-    void read_data();
-    void set_default_name(Material *m);
-    void build_display_name();
-    QString get_quality_symbol();
-
-};
-#endif // ITEM_H
+/*
+Dwarf Therapist
+Copyright (c) 2009 Trey Stout (chmod)
+
+Permission is hereby granted, free of charge, to any person obtaining a copy
+of this software and associated documentation files (the "Software"), to deal
+in the Software without restriction, including without limitation the rights
+to use, copy, modify, merge, publish, distribute, sublicense, and/or sell
+copies of the Software, and to permit persons to whom the Software is
+furnished to do so, subject to the following conditions:
+
+The above copyright notice and this permission notice shall be included in
+all copies or substantial portions of the Software.
+
+THE SOFTWARE IS PROVIDED "AS IS", WITHOUT WARRANTY OF ANY KIND, EXPRESS OR
+IMPLIED, INCLUDING BUT NOT LIMITED TO THE WARRANTIES OF MERCHANTABILITY,
+FITNESS FOR A PARTICULAR PURPOSE AND NONINFRINGEMENT. IN NO EVENT SHALL THE
+AUTHORS OR COPYRIGHT HOLDERS BE LIABLE FOR ANY CLAIM, DAMAGES OR OTHER
+LIABILITY, WHETHER IN AN ACTION OF CONTRACT, TORT OR OTHERWISE, ARISING FROM,
+OUT OF OR IN CONNECTION WITH THE SOFTWARE OR THE USE OR OTHER DEALINGS IN
+THE SOFTWARE.
+*/
+#ifndef ITEM_H
+#define ITEM_H
+
+#include "truncatingfilelogger.h"
+#include "global_enums.h"
+#include "material.h"
+#include "itemdefuniform.h"
+#include <QObject>
+#include <QColor>
+
+class QString;
+
+class Item : public QObject {
+    Q_OBJECT
+public:
+    Item(const Item &i);
+    Item(DFInstance *df, VIRTADDR item_addr, QObject *parent = 0);
+    //uniform item ctor
+    Item(DFInstance *df, ItemDefUniform *u, QObject *parent = 0);
+    //placeholder item ctor
+    Item(ITEM_TYPE itype,QString name, QObject *parent = 0);
+    virtual ~Item();
+
+    static const int MAX_AFFECTION = 10000;
+
+    static const QString get_item_name_plural(const ITEM_TYPE &type) {
+        QMap<ITEM_TYPE, QString> m;
+        m[NONE]=tr("N/A");
+        m[BAR]=tr("Metals/Fuels/Soaps");
+        m[SMALLGEM]=tr("Cut gemstones");
+        m[BLOCKS]=tr("Blocks");
+        m[ROUGH]=tr("Rough Gemstones");
+        m[BOULDER]=tr("Boulders");
+        m[WOOD]=tr("Woods");
+        m[DOOR]=tr("Doors");
+        m[FLOODGATE]=tr("Floodgates");
+        m[BED]=tr("Beds");
+        m[CHAIR]=tr("Chairs/Thrones");
+        m[CHAIN]=tr("Chains");
+        m[FLASK]=tr("Flasks");
+        m[GOBLET]=tr("Goblets");
+        m[INSTRUMENT]=tr("Instruments");
+        m[TOY]=tr("Toys");
+        m[WINDOW]=tr("Windows");
+        m[CAGE]=tr("Cages");
+        m[BARREL]=tr("Barrels");
+        m[BUCKET]=tr("Buckets");
+        m[ANIMALTRAP]=tr("Animal Traps");
+        m[TABLE]=tr("Tables");
+        m[COFFIN]=tr("Coffins");
+        m[STATUE]=tr("Statues");
+        m[CORPSE]=tr("Corpses");
+        m[WEAPON]=tr("Weapons");
+        m[ARMOR]=tr("Armors (Chest)");
+        m[SHOES]=tr("Armors (Feet)");
+        m[SHIELD]=tr("Armors (Shields)");
+        m[HELM]=tr("Armors (Head)");
+        m[GLOVES]=tr("Armors (Hands)");
+        m[BOX]=tr("Boxes/Bags");
+        m[BIN]=tr("Bins");
+        m[ARMORSTAND]=tr("Armor Stands");
+        m[WEAPONRACK]=tr("Weapon Racks");
+        m[CABINET]=tr("Cabinets");
+        m[FIGURINE]=tr("Figurines");
+        m[AMULET]=tr("Amulets");
+        m[SCEPTER]=tr("Scepters");
+        m[AMMO]=tr("Ammunitions");
+        m[CROWN]=tr("Crowns");
+        m[RING]=tr("Rings");
+        m[EARRING]=tr("Earrings");
+        m[BRACELET]=tr("Bracelets");
+        m[GEM]=tr("Large Gems");
+        m[ANVIL]=tr("Anvils");
+        m[CORPSEPIECE]=tr("Corpse Bodyparts");
+        m[REMAINS]=tr("Remains");
+        m[MEAT]=tr("Meats");
+        m[FISH]=tr("Fishes");
+        m[FISH_RAW]=tr("Raw Fishes");
+        m[VERMIN]=tr("Vermins");
+        m[IS_PET]=tr("Pets");
+        m[SEEDS]=tr("Seeds");
+        m[PLANT]=tr("Plants");
+        m[SKIN_TANNED]=tr("Tanned Hides");
+        m[LEAVES_FRUIT]=tr("Leaves");
+        m[THREAD]=tr("Threads");
+        m[CLOTH]=tr("Cloths");
+        m[TOTEM]=tr("Totems");
+        m[PANTS]=tr("Armors (Legs)");
+        m[BACKPACK]=tr("Backpacks");
+        m[QUIVER]=tr("Quivers");
+        m[CATAPULTPARTS]=tr("Catapult Parts");
+        m[BALLISTAPARTS]=tr("Ballista Parts");
+        m[SIEGEAMMO]=tr("Siege Ammunitions");
+        m[BALLISTAARROWHEAD]=tr("Ballista Ammunitions");
+        m[TRAPPARTS]=tr("Mechanisms");
+        m[TRAPCOMP]=tr("Trap Components");
+        m[DRINK]=tr("Alcohols");
+        m[POWDER_MISC]=tr("Flours/Sugars/Powders");
+        m[CHEESE]=tr("Cheeses");
+        m[FOOD]=tr("Prepared Foods");
+        m[LIQUID_MISC]=tr("Honeys/Syrups/Milks/Oils");
+        m[COIN]=tr("Coins");
+        m[GLOB]=tr("Fats");
+        m[ROCK]=tr("Rocks");
+        m[PIPE_SECTION]=tr("Pipes");
+        m[HATCH_COVER]=tr("Hatch Covers");
+        m[GRATE]=tr("Grates");
+        m[QUERN]=tr("Querns");
+        m[MILLSTONE]=tr("Millstones");
+        m[SPLINT]=tr("Splints");
+        m[CRUTCH]=tr("Crutches");
+        m[TRACTION_BENCH]=tr("Traction Benches");
+        m[ORTHOPEDIC_CAST]=tr("Casts");
+        m[TOOL]=tr("Tools");
+        m[SLAB]=tr("Slabs");
+        m[EGG]=tr("Eggs");
+        m[BOOK]=tr("Books");
+        m[SUPPLIES]=tr("Supplies");
+        m[MELEE_EQUIPMENT]=tr("Weapon & Shield");
+        m[RANGED_EQUIPMENT]=tr("Quiver & Ammo");
+        return m.value(type, "N/A");
+    }
+
+    static const QString get_item_clothing_names(const ITEM_TYPE &type){
+        QMap<ITEM_TYPE,QString> m;
+        m[ARMOR]=tr("Coats/Cloaks/Tunics..");
+        m[SHOES]=tr("Boots/Shoes/Socks..");
+        m[HELM]=tr("Caps/Helms/Hoods..");
+        m[GLOVES]=tr("Gloves/Mittens..");
+        m[PANTS]=tr("Skirts/Trousers..");
+        return m.value(type,"N/A");
+    }
+
+    static const QString get_item_name(const ITEM_TYPE &type) {
+        QMap<ITEM_TYPE, QString> m;
+        m[NONE]=tr("N/A");
+        m[BAR]=tr("Bar");
+        m[SMALLGEM]=tr("Cut Gemstone");
+        m[BLOCKS]=tr("Block");
+        m[ROUGH]=tr("Rough Gemstone");
+        m[BOULDER]=tr("Boulder");
+        m[WOOD]=tr("Wood");
+        m[DOOR]=tr("Door");
+        m[FLOODGATE]=tr("Floodgate");
+        m[BED]=tr("Bed");
+        m[CHAIR]=tr("Chair");
+        m[CHAIN]=tr("Chain");
+        m[FLASK]=tr("Flask");
+        m[GOBLET]=tr("Goblet");
+        m[INSTRUMENT]=tr("Instrument");
+        m[TOY]=tr("Toy");
+        m[WINDOW]=tr("Window");
+        m[CAGE]=tr("Cage");
+        m[BARREL]=tr("Barrel");
+        m[BUCKET]=tr("Bucket");
+        m[ANIMALTRAP]=tr("Animal Trap");
+        m[TABLE]=tr("Table");
+        m[COFFIN]=tr("Coffin");
+        m[STATUE]=tr("Statue");
+        m[CORPSE]=tr("Corpse");
+        m[WEAPON]=tr("Weapon");
+        m[ARMOR]=tr("Armor");
+        m[SHOES]=tr("Boot");
+        m[SHIELD]=tr("Shield");
+        m[HELM]=tr("Helm");
+        m[GLOVES]=tr("Gauntlet");
+        m[BOX]=tr("Box");
+        m[BIN]=tr("Bin");
+        m[ARMORSTAND]=tr("Armor Stand");
+        m[WEAPONRACK]=tr("Weapon Rack");
+        m[CABINET]=tr("Cabinet");
+        m[FIGURINE]=tr("Figurine");
+        m[AMULET]=tr("Amulet");
+        m[SCEPTER]=tr("Scepter");
+        m[AMMO]=tr("Ammunition");
+        m[CROWN]=tr("Crown");
+        m[RING]=tr("Ring");
+        m[EARRING]=tr("Earring");
+        m[BRACELET]=tr("Bracelet");
+        m[GEM]=tr("Large Gem");
+        m[ANVIL]=tr("Anvil");
+        m[CORPSEPIECE]=tr("Corpse Bodypart");
+        m[REMAINS]=tr("Remain");
+        m[MEAT]=tr("Meat");
+        m[FISH]=tr("Fish");
+        m[FISH_RAW]=tr("Raw Fish");
+        m[VERMIN]=tr("Vermin");
+        m[IS_PET]=tr("Pet");
+        m[SEEDS]=tr("Seed");
+        m[PLANT]=tr("Plant");
+        m[SKIN_TANNED]=tr("Tanned Hide");
+        m[LEAVES_FRUIT]=tr("Leaf");
+        m[THREAD]=tr("Thread");
+        m[CLOTH]=tr("Cloth");
+        m[TOTEM]=tr("Totem");
+        m[PANTS]=tr("Greave");
+        m[BACKPACK]=tr("Backpack");
+        m[QUIVER]=tr("Quiver");
+        m[CATAPULTPARTS]=tr("Catapult Part");
+        m[BALLISTAPARTS]=tr("Ballista Part");
+        m[SIEGEAMMO]=tr("Siege Ammunition");
+        m[BALLISTAARROWHEAD]=tr("Ballista Ammunition");
+        m[TRAPPARTS]=tr("Mechanism");
+        m[TRAPCOMP]=tr("Trap Component");
+        m[DRINK]=tr("Alcohol");
+        m[POWDER_MISC]=tr("Powder");
+        m[CHEESE]=tr("Cheese");
+        m[FOOD]=tr("Prepared Food");
+        m[LIQUID_MISC]=tr("Syrup/Milk/Oil");
+        m[COIN]=tr("Coin");
+        m[GLOB]=tr("Fat");
+        m[ROCK]=tr("Rock");
+        m[PIPE_SECTION]=tr("Pipe");
+        m[HATCH_COVER]=tr("Hatch Cover");
+        m[GRATE]=tr("Grate");
+        m[QUERN]=tr("Quern");
+        m[MILLSTONE]=tr("Millstone");
+        m[SPLINT]=tr("Splint");
+        m[CRUTCH]=tr("Crutch");
+        m[TRACTION_BENCH]=tr("Traction Bench");
+        m[ORTHOPEDIC_CAST]=tr("Cast");
+        m[TOOL]=tr("Tool");
+        m[SLAB]=tr("Slab");
+        m[EGG]=tr("Egg");
+        m[BOOK]=tr("Book");
+        m[SUPPLIES]=tr("Other Equipment");
+        return m.value(type, "N/A");
+    }
+
+    static bool is_armor_type(const ITEM_TYPE &i_type){
+        if(i_type == ARMOR || i_type == GLOVES || i_type == HELM || i_type == PANTS || i_type == SHOES || i_type == SHIELD)
+            return true;
+        else
+            return false;
+    }
+    static bool is_supplies(const ITEM_TYPE &i_type){
+        if(i_type == BACKPACK || i_type == CRUTCH || i_type == FLASK)
+            return true;
+        else
+            return false;
+    }
+    static bool is_melee_equipment(const ITEM_TYPE &i_type){
+        if(i_type == SHIELD || i_type == WEAPON)
+            return true;
+        else
+            return false;
+    }
+    static bool is_ranged_equipment(const ITEM_TYPE &i_type){
+        if(i_type == QUIVER || i_type == AMMO)
+            return true;
+        else
+            return false;
+    }
+
+    static bool type_in_group(ITEM_TYPE group_type, ITEM_TYPE item){
+        if(group_type == MELEE_EQUIPMENT && is_melee_equipment(item))
+            return true;
+        else if(group_type == SUPPLIES && is_supplies(item))
+            return true;
+        else if(group_type == RANGED_EQUIPMENT && is_ranged_equipment(item))
+            return true;
+        else
+            return false;
+    }
+
+    //the category name for body parts not covered by clothing
+    static const QString uncovered_group_name(){return tr("Uncovered");}
+    //the category for missing uniform items
+    static const QString missing_group_name() {return tr("Missing");}
+
+    static const QColor color_missing() {return QColor(57,130,227);}
+    static const QColor color_wear() {return QColor(240,116,0,255);}
+    static const QColor color_wear(int level){
+            int alpha = 255;
+            if(level == 2)
+                alpha = 190;
+            if(level == 1)
+                alpha = 135;
+            if(level <= 0)
+                alpha = 0;
+            QColor wear_color = color_wear();
+            wear_color.setAlpha(alpha);
+            return wear_color;
+    }
+
+    static const QColor color_uncovered() {return QColor(227,22,18);}
+
+    VIRTADDR address() {return m_addr;}
+
+    int id(){return m_id;}
+
+    int wear(){return m_wear;}
+    int quality(){return m_quality;}
+
+    ITEM_TYPE item_type(){return m_iType;}
+    void item_type(ITEM_TYPE newType){m_iType = newType;}
+
+    int mat_index(){return m_mat_idx;}
+    short mat_type(){return m_mat_type;}
+
+    virtual short item_subtype(){return -1;}
+    virtual short melee_skill(){return -1;}
+    virtual short ranged_skill(){return -1;}
+
+    QString display_name(bool colored = false);
+    bool equals(const Item &);
+
+    void set_affection(int level);
+
+    QList<Item*> contained_items() {return m_contained_items;}
+    int get_stack_size(){return m_stack_size;}
+    void add_to_stack(int num){m_stack_size+=num;}
+    QString get_material_name(){return m_material_name;}
+    QString get_material_name_base(){return m_material_name_base;}
+    short get_quality(){return m_quality;}
+    QString get_item_name(){return m_item_name;}
+
+protected:
+    DFInstance *m_df;
+    VIRTADDR m_addr;
+    ITEM_TYPE m_iType;
+    short m_wear;
+    short m_mat_type;
+    int m_mat_idx;
+    short m_quality;
+    QString m_material_name;
+    QString m_material_name_base;
+    QString m_item_name;
+    QString m_layer_name;
+    QString m_display_name;
+    QColor m_color_display;
+    int m_id;
+    int m_affection;
+    int m_stack_size;
+    QString m_artifact_name;
+    QList<Item*> m_contained_items;
+
+    void read_data();
+    void set_default_name(Material *m);
+    void build_display_name();
+    QString get_quality_symbol();
+
+};
+#endif // ITEM_H